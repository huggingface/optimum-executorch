--- conflicted
+++ resolved
@@ -5,11 +5,7 @@
 
 def install_torch_nightly_deps():
     """Install torch related dependencies from pinned nightly"""
-<<<<<<< HEAD
     EXECUTORCH_NIGHTLY_VERSION = "dev20250630"
-=======
-    EXECUTORCH_NIGHTLY_VERSION = "dev20250625"
->>>>>>> cf33d680
     TORCHAO_NIGHTLY_VERSION = "dev20250620"
     # Torch nightly is aligned with pinned nightly in https://github.com/pytorch/executorch/blob/main/install_requirements.py#L74
     TORCH_NIGHTLY_VERSION = "dev20250601"
