--- conflicted
+++ resolved
@@ -40,12 +40,8 @@
           - swin
           - t5
           - vit
-<<<<<<< HEAD
           - whisper
-        executorch-version: ['0.4.0', 'nightly']
-=======
         executorch-version: ['0.4.0', '0.6.0rc', 'nightly']
->>>>>>> 0d63912a
         python-version: ['3.10', '3.11', '3.12']
         os: [macos-15]
 
