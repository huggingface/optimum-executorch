name: ExecuTorch E2E / Python - Test

on:
  push:
    branches: [main]
  pull_request:
    branches: [main]

concurrency:
  group: ${{ github.workflow }}-${{ github.head_ref || github.run_id }}
  cancel-in-progress: true

jobs:
  discover-tests:
    runs-on: ubuntu-22.04
    outputs:
      model_names: ${{ steps.set-matrix.outputs.model_names }}
    steps:
      - uses: actions/checkout@v3
      - name: Find model tests
        id: set-matrix
        run: |
          # Find all test files and extract model names correctly
          MODEL_NAMES=$(find tests/models -name "test_modeling_*.py" -type f | sed 's|tests/models/test_modeling_||' | sed 's|\.py$||' | paste -sd "," -)
          echo "model_names=[\"${MODEL_NAMES//,/\",\"}\"]" >> $GITHUB_OUTPUT

          # Display all discovered models
          echo "Discovered models:"
          echo "$MODEL_NAMES" | tr ',' '\n' | sort | awk '{print "- " $0}'

  run-tests:
    needs: discover-tests
    strategy:
      fail-fast: false
      matrix:
        test-modeling: ${{ fromJson(needs.discover-tests.outputs.model_names) }}
        executorch-version: ['0.7.0', 'nightly']
        python-version: ['3.11']
        # os: [macos-15, ubuntu-22.04]  # TODO(#122): Re-enable the mac tests after fixing seg fault.
<<<<<<< HEAD
	os: [ubuntu-22.04]
=======
        os: [ubuntu-22.04]
>>>>>>> aae1dc72

    # Custom job name, now shortened and cleaner
    name: ${{ matrix.test-modeling }} (et=${{ matrix.executorch-version }}, py=${{ matrix.python-version }}, ${{ matrix.os }})
    runs-on: ${{ matrix.os }}
    env:
      MODEL_NAME: ${{ matrix.test-modeling }}
    steps:
      - uses: actions/checkout@v2
      - name: Setup Python ${{ matrix.python-version }}
        uses: actions/setup-python@v2
        with:
          python-version: ${{ matrix.python-version }}
      - name: Install dependencies for ExecuTorch
        run: |
          if [ "${{ matrix.executorch-version }}" == "nightly" ]; then
            python install_dev.py
          else
            pip install '.[tests]'
            pip install executorch==${{ matrix.executorch-version }}
            pip install git+https://github.com/pytorch-labs/tokenizers
          fi
          pip list
      - name: Run tests
        run: |
          RUN_SLOW=1 pytest tests/models/test_modeling_${{ matrix.test-modeling }}.py -s -vvvv --durations=0 --log-cli-level=INFO<|MERGE_RESOLUTION|>--- conflicted
+++ resolved
@@ -37,11 +37,7 @@
         executorch-version: ['0.7.0', 'nightly']
         python-version: ['3.11']
         # os: [macos-15, ubuntu-22.04]  # TODO(#122): Re-enable the mac tests after fixing seg fault.
-<<<<<<< HEAD
-	os: [ubuntu-22.04]
-=======
         os: [ubuntu-22.04]
->>>>>>> aae1dc72
 
     # Custom job name, now shortened and cleaner
     name: ${{ matrix.test-modeling }} (et=${{ matrix.executorch-version }}, py=${{ matrix.python-version }}, ${{ matrix.os }})
