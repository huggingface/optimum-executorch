# coding=utf-8
# Copyright 2024 The HuggingFace Team. All rights reserved.
#
# Licensed under the Apache License, Version 2.0 (the "License");
# you may not use this file except in compliance with the License.
# You may obtain a copy of the License at
#
#     http://www.apache.org/licenses/LICENSE-2.0
#
# Unless required by applicable law or agreed to in writing, software
# distributed under the License is distributed on an "AS IS" BASIS,
# WITHOUT WARRANTIES OR CONDITIONS OF ANY KIND, either express or implied.
# See the License for the specific language governing permissions and
# limitations under the License.

import gc
import logging
import os
import subprocess
import sys
import tempfile
import unittest

import pytest
import torch
from executorch import version
from executorch.extension.pybindings.portable_lib import ExecuTorchModule
from packaging.version import parse
from transformers import AutoConfig, AutoProcessor, AutoTokenizer
from transformers.testing_utils import slow

from optimum.executorch import ExecuTorchModelForMultiModalToText
from optimum.exporters.executorch.tasks.multimodal_text_to_text import load_multimodal_text_to_text_model

from ..utils import check_multimodal_output_quality


is_linux_ci = sys.platform.startswith("linux") and os.environ.get("GITHUB_ACTIONS") == "true"


os.environ["TOKENIZERS_PARALLELISM"] = "false"

logging.basicConfig(level=logging.DEBUG)


class ExecuTorchModelIntegrationTest(unittest.TestCase):
    def __init__(self, *args, **kwargs):
        super().__init__(*args, **kwargs)

    @slow
    @pytest.mark.run_slow
    @pytest.mark.skipif(is_linux_ci, reason="OOM")
    def test_voxtral_audio_text_to_text_generation_with_custom_sdpa_kv_cache_8da4w_8we_exported_program(self):
        """
        This test seems kind of unnecessary since we have test_voxtral_audio_text_to_text_generation_with_custom_sdpa_kv_cache_8da4w_8we_pte which just directly tests the excecutorch program, but keeping this here in case it's useful for showcasing code / debugging later on.
        """
        model_id = "mistralai/Voxtral-Mini-3B-2507"
        config = AutoConfig.from_pretrained(model_id)
        module = load_multimodal_text_to_text_model(
            model_id,
            use_custom_sdpa=True,
            use_custom_kv_cache=True,
            qlinear="8da4w",
            qlinear_encoder="8da4w",
            qembedding="4w",
            qembedding_group_size=32,
        )

        ep = module.export()

        # Generate
        tokenizer = AutoTokenizer.from_pretrained(model_id)
        conversation = [
            {
                "role": "user",
                "content": [
                    {
                        "type": "audio",
                        "url": "https://huggingface.co/datasets/eustlb/audio-samples/resolve/main/dude_where_is_my_car.wav",
                    },
                    {"type": "text", "text": "What can you tell me about this audio?"},
                ],
            }
        ]
        processor = AutoProcessor.from_pretrained(model_id)
        inputs = processor.apply_chat_template(conversation)

        input_ids = inputs["input_ids"]
        token_embeddings = ep["token_embedding"].module().forward(input=input_ids)

        if "input_features" in inputs:
            audio_embeddings = (
                ep["audio_encoder"]
                .module()
                .forward(
                    input_features=inputs["input_features"],
                )
            )

        audio_token_mask = inputs["input_ids"] == config.audio_token_id
        token_embeddings[audio_token_mask] = audio_embeddings

        # Prefill prompt embeddings
        logits = (
            ep["text_decoder"]
            .module()
            .forward(
                inputs_embeds=token_embeddings,
                cache_position=torch.arange(token_embeddings.shape[1], dtype=torch.long),
            )
        )

        token = torch.argmax(logits[:, -1, :])

        tokens = [token.item()]
        print(tokenizer.decode([token.item()]), end="")

        pos = token_embeddings.shape[1]

        max_generation_len = 64
        while pos < input_ids.shape[-1] + max_generation_len:
            token_embedding = ep["token_embedding"].module().forward(input=token.unsqueeze(0).unsqueeze(0))
            logits = (
                ep["text_decoder"]
                .module()
                .forward(
                    inputs_embeds=token_embedding,
                    cache_position=torch.tensor([pos], dtype=torch.long),
                )
            )
            token = torch.argmax(logits[:, -1, :])
            print(tokenizer.decode([token.item()]), end="")
            tokens.append(token.item())
            pos += 1

        output = tokenizer.decode(tokens, skip_special_tokens=True)
        self.assertTrue("tattoo" in output)

    @slow
    @pytest.mark.run_slow
    @pytest.mark.skipif(is_linux_ci, reason="OOM")
    def test_voxtral_audio_text_to_text_generation_with_custom_sdpa_kv_cache_8da4w_8we_split_prefill_exported_program(
        self,
    ):
        """
        Similar test as above by testing E2E with ExportedPrograms, but does so by splitting prefill
        into three parts instead of doing it all at once:
        - Special tokens denoting applied automatically to the prompt by the mistral tokenizer
          denoting start of prompt, start of modality, etc.
        - Audio embeddings
        - Prompt token embeddings

        This split-up prefill process mirrors how we do multimodal prefill in ET's multimodal runner.
        To compare, transformers does:
        - Format text prompt something like input_ids = ["<bos>", "audio_token",
        "audio_placeholder", ... , "audio_placeholder", "Hello", " ", "world", "<eos>"] in the
        VoxtralProcessor
        - Embed the input_ids
        - Run encoder and replace audio placeholders with audio embeddings with masking
        - Do one combined prefill with everything

        Splitting the prefill allows us to skip the custom logic of needing to format the
        input, including calculating how many audio placeholders to add, etc. Another advantage
        is that it allows us to do multiturn multimodal (submit multiple audios throughout an
        ongoing chat). Obviously doing a single prefill would be faster though.
        """
        model_id = "mistralai/Voxtral-Mini-3B-2507"
        _config = AutoConfig.from_pretrained(model_id)
        tokenizer = AutoTokenizer.from_pretrained(model_id)
        conversation = [
            {
                "role": "user",
                "content": [
                    {
                        "type": "audio",
                        "url": "https://huggingface.co/datasets/eustlb/audio-samples/resolve/main/dude_where_is_my_car.wav",
                    },
                    {"type": "text", "text": "What can you tell me about this audio?"},
                ],
            }
        ]
        processor = AutoProcessor.from_pretrained(model_id)
        inputs = processor.apply_chat_template(conversation)
        input_ids = inputs["input_ids"]
        input_features = inputs["input_features"]

        # Load and torch.export model.
        module = load_multimodal_text_to_text_model(
            model_id,
            use_custom_sdpa=True,
            use_custom_kv_cache=True,
            qlinear="8da4w",
            qlinear_encoder="8da4w",
            qembedding="4w",
            qembedding_group_size=32,
        )
        ep = module.export()

        # 1. Prefill start metadata tokens.
        cache_pos = 0
        start_metadata_tokens = input_ids[:, 0:3]  # Starts with [1, 3, 25].
        start_metadata_embeddings = ep["token_embedding"].module().forward(input=start_metadata_tokens)
        start_metadata_len = start_metadata_tokens.shape[1]
        logits = (
            ep["text_decoder"]
            .module()
            .forward(
                inputs_embeds=start_metadata_embeddings,
                cache_position=torch.arange(cache_pos, cache_pos + start_metadata_len, dtype=torch.long),
            )
        )
        cache_pos += start_metadata_len

        # 2. Prefill audio.
        if "input_features" in inputs:
            audio_embeddings = (
                ep["audio_encoder"]
                .module()
                .forward(
                    input_features=input_features,
                )
            )
        audio_embeddings_len = audio_embeddings.shape[1]
        logits = (
            ep["text_decoder"]
            .module()
            .forward(
                inputs_embeds=audio_embeddings,
                cache_position=torch.arange(cache_pos, cache_pos + audio_embeddings_len, dtype=torch.long),
            )
        )
        cache_pos += audio_embeddings_len

        # 3. Prefill text prompt embeddings
        prompt_start_index = start_metadata_len + audio_embeddings_len
        prompt_tokens = input_ids[:, prompt_start_index:]
        prompt_tokens_embeddings = ep["token_embedding"].module().forward(input=prompt_tokens)
        prompt_tokens_len = prompt_tokens.shape[1]
        logits = (
            ep["text_decoder"]
            .module()
            .forward(
                inputs_embeds=prompt_tokens_embeddings,
                cache_position=torch.arange(cache_pos, cache_pos + prompt_tokens_len, dtype=torch.long),
            )
        )
        cache_pos += prompt_tokens_len

        token = torch.argmax(logits[:, -1, :])

        tokens = [token.item()]
        print(tokenizer.decode([token.item()]), end="")

        pos = cache_pos  # Should be equivalent to input_ids.shape[1]
        assert cache_pos == input_ids.shape[1]

        max_generation_len = 64
        while pos < input_ids.shape[-1] + max_generation_len:
            token_embedding = ep["token_embedding"].module().forward(input=token.unsqueeze(0).unsqueeze(0))
            logits = (
                ep["text_decoder"]
                .module()
                .forward(
                    inputs_embeds=token_embedding,
                    cache_position=torch.tensor([pos], dtype=torch.long),
                )
            )
            token = torch.argmax(logits[:, -1, :])
            print(tokenizer.decode([token.item()]), end="")
            tokens.append(token.item())
            pos += 1

        output = tokenizer.decode(tokens, skip_special_tokens=True)
        self.assertTrue("tattoo" in output)

    @slow
    @pytest.mark.run_slow
    @pytest.mark.skipif(is_linux_ci, reason="OOM")
    def test_voxtral_audio_text_to_text_generation_with_custom_sdpa_kv_cache_8da4w_8we_pte(self):
        model_id = "mistralai/Voxtral-Mini-3B-2507"
        tokenizer = AutoTokenizer.from_pretrained(model_id)
        processor = AutoProcessor.from_pretrained(model_id)
        conversation = [
            {
                "role": "user",
                "content": [
                    {
                        "type": "audio",
                        "url": "https://huggingface.co/datasets/eustlb/audio-samples/resolve/main/dude_where_is_my_car.wav",
                    },
                    {"type": "text", "text": "What can you tell me about this audio?"},
                ],
            }
        ]

        model = ExecuTorchModelForMultiModalToText.from_pretrained(
            model_id,
            recipe="xnnpack",
            attn_implementation="custom_sdpa",
            use_custom_kv_cache=True,
            **{
                "qlinear": "8da4w",
                "qlinear_encoder": "8da4w",
                "qembedding": "4w",
                "qembedding_group_size": 32,
                "task": "multimodal-text-to-text",
            },
        )
        self.assertIsInstance(model, ExecuTorchModelForMultiModalToText)
        self.assertIsInstance(model.model, ExecuTorchModule)

        generated_text = model.text_generation(
            processor=processor,
            tokenizer=tokenizer,
            input_conversation=conversation,
            max_seq_len=64,
        )
        logging.info(f"\nGenerated text:\n\t{generated_text}")
        generated_tokens = tokenizer(generated_text, return_tensors="pt").input_ids

        del model
        del tokenizer
        gc.collect()

        # Should be something like: 'The audio is a humorous conversation between two people,
        # likely friends or acquaintances, who are discussing tattoos.'
        self.assertTrue("tattoo" in generated_text)
        self.assertTrue(
            check_multimodal_output_quality(model_id, generated_tokens, conversation, max_perplexity_threshold=5)
        )

    @slow
    @pytest.mark.run_slow
    @pytest.mark.skipif(is_linux_ci, reason="OOM")
    @pytest.mark.skipif(not torch.cuda.is_available(), reason="CUDA backend required")
    def test_voxtral_export_to_executorch_cuda_recipe(self):
        model_id = "mistralai/Voxtral-Mini-3B-2507"
        task = "multimodal-text-to-text"
        recipe = "cuda"
        output_subdir = "executorch"

        with tempfile.TemporaryDirectory() as tempdir:
            output_dir = os.path.join(tempdir, output_subdir)
            cmd = (
                "optimum-cli export executorch "
                f"--model {model_id} "
                f"--task {task} "
                f"--recipe {recipe} "
                "--dtype bfloat16 "
                "--device cuda:0 "
                "--max_seq_len 1024 "
                f"--output_dir {output_dir}"
            )
            subprocess.run(cmd, shell=True, check=True)
            self.assertTrue(os.path.exists(os.path.join(output_dir, "model.pte")))
<<<<<<< HEAD
            self.assertTrue(os.path.exists(os.path.join(output_dir, "aoti_cuda_blob.ptd")))
=======

    @slow
    @pytest.mark.run_slow
    @pytest.mark.skipif(is_linux_ci, reason="OOM")
    @pytest.mark.skipif(not torch.mps.is_available(), reason="Metal backend required")
    @pytest.mark.skipif(
        parse(torch.__version__) < parse("2.10.0.dev20251010"),
        reason="Requires torch >= 2.10.0.dev20251010",
    )
    @pytest.mark.skipif(
        parse(version.__version__) < parse("1.1.0.dev20251017"),
        reason="Requires executorch >= 1.1.0.dev20251017",
    )
    def test_voxtral_export_to_executorch_metal_recipe(self):
        output_subdir = "executorch"

        with tempfile.TemporaryDirectory() as tempdir:
            output_dir = os.path.join(tempdir, output_subdir)
            cmd = (
                "optimum-cli export executorch "
                "--model mistralai/Voxtral-Mini-3B-2507 "
                "--task multimodal-text-to-text "
                "--recipe metal "
                "--dtype bfloat16 "
                "--max_seq_len 1024 "
                f"--output_dir {output_dir}"
            )
            subprocess.run(cmd, shell=True, check=True)
            self.assertTrue(os.path.exists(os.path.join(output_dir, "model.pte")))
>>>>>>> d03e90c2
<|MERGE_RESOLUTION|>--- conflicted
+++ resolved
@@ -353,9 +353,7 @@
             )
             subprocess.run(cmd, shell=True, check=True)
             self.assertTrue(os.path.exists(os.path.join(output_dir, "model.pte")))
-<<<<<<< HEAD
             self.assertTrue(os.path.exists(os.path.join(output_dir, "aoti_cuda_blob.ptd")))
-=======
 
     @slow
     @pytest.mark.run_slow
@@ -384,5 +382,4 @@
                 f"--output_dir {output_dir}"
             )
             subprocess.run(cmd, shell=True, check=True)
-            self.assertTrue(os.path.exists(os.path.join(output_dir, "model.pte")))
->>>>>>> d03e90c2
+            self.assertTrue(os.path.exists(os.path.join(output_dir, "model.pte")))