--- conflicted
+++ resolved
@@ -34,11 +34,7 @@
 is_linux_ci = sys.platform.startswith("linux") and is_ci
 
 
-<<<<<<< HEAD
-@pytest.mark.skipif(is_linux_ci)
-=======
 @pytest.mark.skipif(is_linux_ci, reason="Runner OOM")
->>>>>>> aae1dc72
 class ExecuTorchModelIntegrationTest(unittest.TestCase):
     def __init__(self, *args, **kwargs):
         super().__init__(*args, **kwargs)
