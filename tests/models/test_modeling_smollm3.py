# coding=utf-8
# Copyright 2024 The HuggingFace Team. All rights reserved.
#
# Licensed under the Apache License, Version 2.0 (the "License");
# you may not use this file except in compliance with the License.
# You may obtain a copy of the License at
#
#     http://www.apache.org/licenses/LICENSE-2.0
#
# Unless required by applicable law or agreed to in writing, software
# distributed under the License is distributed on an "AS IS" BASIS,
# WITHOUT WARRANTIES OR CONDITIONS OF ANY KIND, either express or implied.
# See the License for the specific language governing permissions and
# limitations under the License.

import gc
import logging
import os
import sys
import unittest

import pytest
from executorch.extension.pybindings.portable_lib import ExecuTorchModule
from transformers import AutoTokenizer
from transformers.testing_utils import slow

from optimum.executorch import ExecuTorchModelForCausalLM

from ..utils import check_causal_lm_output_quality


os.environ["TOKENIZERS_PARALLELISM"] = "false"
is_ci = os.environ.get("GITHUB_ACTIONS") == "true"
is_linux_ci = sys.platform.startswith("linux") and is_ci


<<<<<<< HEAD
@pytest.mark.skipif(
    is_transformers_version("<", "4.53.1"),
    reason="Only available on transformers >= 4.53.1",
)
=======
@pytest.mark.skipif(is_linux_ci, reason="Runner OOM")
>>>>>>> aae1dc72
class ExecuTorchModelIntegrationTest(unittest.TestCase):
    def __init__(self, *args, **kwargs):
        super().__init__(*args, **kwargs)

    @slow
    @pytest.mark.run_slow
    def test_smollm3_text_generation_with_custom_sdpa_and_kv_cache_8da4w_8we(self):
        model_id = "HuggingFaceTB/SmolLM3-3B"
        prompt = "Give me a brief explanation of gravity in simple terms."
        tokenizer = AutoTokenizer.from_pretrained(model_id)
        model = ExecuTorchModelForCausalLM.from_pretrained(
            model_id,
            recipe="xnnpack",
            attn_implementation="custom_sdpa",
            use_custom_kv_cache=True,
            **{"qlinear": "8da4w", "qembedding": "8w"},
        )
        self.assertIsInstance(model, ExecuTorchModelForCausalLM)
        self.assertIsInstance(model.model, ExecuTorchModule)
        generated_text = model.text_generation(
            tokenizer=tokenizer,
            prompt=prompt,
            max_seq_len=64,
        )
        logging.info(f"\nGenerated text:\n\t{generated_text}")
        generated_tokens = tokenizer(generated_text, return_tensors="pt").input_ids

        # Free memory before loading eager for quality check
        del model
        del tokenizer
        gc.collect()

        self.assertTrue(check_causal_lm_output_quality(model_id, generated_tokens))

    @slow
    @pytest.mark.run_slow
    @pytest.mark.portable
    @pytest.mark.skipif(is_ci, reason="Runner OOM")
    def test_smollm3_text_generation_portable(self):
        model_id = "HuggingFaceTB/SmolLM3-3B"
        prompt = "Give me a brief explanation of gravity in simple terms."
        tokenizer = AutoTokenizer.from_pretrained(model_id)
        model = ExecuTorchModelForCausalLM.from_pretrained(model_id, recipe="portable")
        self.assertIsInstance(model, ExecuTorchModelForCausalLM)
        self.assertIsInstance(model.model, ExecuTorchModule)
        generated_text = model.text_generation(
            tokenizer=tokenizer,
            prompt=prompt,
            max_seq_len=64,
        )
        logging.info(f"\nGenerated text:\n\t{generated_text}")
        generated_tokens = tokenizer(generated_text, return_tensors="pt").input_ids

        # Free memory before loading eager for quality check
        del model
        del tokenizer
        gc.collect()

        self.assertTrue(check_causal_lm_output_quality(model_id, generated_tokens))<|MERGE_RESOLUTION|>--- conflicted
+++ resolved
@@ -34,14 +34,7 @@
 is_linux_ci = sys.platform.startswith("linux") and is_ci
 
 
-<<<<<<< HEAD
-@pytest.mark.skipif(
-    is_transformers_version("<", "4.53.1"),
-    reason="Only available on transformers >= 4.53.1",
-)
-=======
 @pytest.mark.skipif(is_linux_ci, reason="Runner OOM")
->>>>>>> aae1dc72
 class ExecuTorchModelIntegrationTest(unittest.TestCase):
     def __init__(self, *args, **kwargs):
         super().__init__(*args, **kwargs)
