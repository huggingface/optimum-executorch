# coding=utf-8
# Copyright 2024 The HuggingFace Team. All rights reserved.
#
# Licensed under the Apache License, Version 2.0 (the "License");
# you may not use this file except in compliance with the License.
# You may obtain a copy of the License at
#
#     http://www.apache.org/licenses/LICENSE-2.0
#
# Unless required by applicable law or agreed to in writing, software
# distributed under the License is distributed on an "AS IS" BASIS,
# WITHOUT WARRANTIES OR CONDITIONS OF ANY KIND, either express or implied.
# See the License for the specific language governing permissions and
# limitations under the License.

import gc
import logging
import os
import subprocess
import sys
import tempfile
import unittest

import pytest
from executorch.extension.pybindings.portable_lib import ExecuTorchModule
from transformers import AutoTokenizer
from transformers.testing_utils import slow

from optimum.executorch import ExecuTorchModelForCausalLM

from ..utils import check_causal_lm_output_quality


is_linux_ci = sys.platform.startswith("linux") and os.environ.get("GITHUB_ACTIONS") == "true"


os.environ["TOKENIZERS_PARALLELISM"] = "false"


class ExecuTorchModelIntegrationTest(unittest.TestCase):
    def __init__(self, *args, **kwargs):
        super().__init__(*args, **kwargs)

    @slow
    @pytest.mark.run_slow
    def test_gemma3_export_to_executorch(self):
        # TODO: Until https://github.com/huggingface/optimum/issues/2127 is fixed, have to use non-gated model on CI
        # model_id = "google/gemma-3-1b-it"
        model_id = "unsloth/gemma-3-1b-it"
        task = "text-generation"
        recipe = "xnnpack"
        with tempfile.TemporaryDirectory() as tempdir:
            out_dir = f"{tempdir}/executorch"
            subprocess.run(
                f"optimum-cli export executorch \
                    --model {model_id} \
                    --task {task} \
                    --recipe {recipe} \
                    --output_dir {tempdir}/executorch \
                    --use_custom_sdpa \
                    --qlinear 8da4w \
                    --qembedding 8w",
                shell=True,
                check=True,
            )
            pte_full_path = f"{out_dir}/model.pte"
            self.assertTrue(os.path.exists(pte_full_path))

            # Explicitly delete the PTE file to free up disk space
            if os.path.exists(pte_full_path):
                os.remove(pte_full_path)
            gc.collect()

    def _helper_gemma3_text_generation(self, recipe: str):
        # TODO: Until https://github.com/huggingface/optimum/issues/2127 is fixed, have to use non-gated model on CI
        # model_id = "google/gemma-3-1b-it"
        model_id = "unsloth/gemma-3-1b-it"
        model = ExecuTorchModelForCausalLM.from_pretrained(model_id, recipe=recipe)
        self.assertIsInstance(model, ExecuTorchModelForCausalLM)
        self.assertIsInstance(model.model, ExecuTorchModule)

        tokenizer = AutoTokenizer.from_pretrained(model_id)
        generated_text = model.text_generation(
            tokenizer=tokenizer,
            prompt="Write a poem about a machine learning.",
            max_seq_len=64,
        )
        logging.info(f"\nGenerated text:\n\t{generated_text}")
        generated_tokens = tokenizer(generated_text, return_tensors="pt").input_ids

        # Free memory before loading eager for quality check
        del model
        del tokenizer
        gc.collect()

        self.assertTrue(check_causal_lm_output_quality(model_id, generated_tokens))

    @slow
    @pytest.mark.run_slow
    @pytest.mark.skipif(is_linux_ci, reason="OOM on linux runner")
    def test_gemma3_text_generation(self):
        self._helper_gemma3_text_generation(recipe="xnnpack")

    @slow
    @pytest.mark.run_slow
    @pytest.mark.portable
    @pytest.mark.skipif(is_linux_ci, reason="OOM on linux runner")
    def test_gemma3_text_generation_portable(self):
        self._helper_gemma3_text_generation(recipe="portable")

    @slow
    @pytest.mark.run_slow
    @pytest.mark.skipif(is_linux_ci, reason="OOM on linux runner")
    def test_gemma3_text_generation_with_custom_sdpa(self):
        # TODO: Until https://github.com/huggingface/optimum/issues/2127 is fixed, have to use non-gated model on CI
        # model_id = "google/gemma-3-1b-it"
        model_id = "unsloth/gemma-3-1b-it"
        prompt = "Write a poem about a machine learning."
        tokenizer = AutoTokenizer.from_pretrained(model_id)

        # ExecuTorch model + custom sdpa
        model = ExecuTorchModelForCausalLM.from_pretrained(
            model_id,
            recipe="xnnpack",
            attn_implementation="custom_sdpa",
        )
        self.assertIsInstance(model, ExecuTorchModelForCausalLM)
        self.assertIsInstance(model.model, ExecuTorchModule)

        generated_text = model.text_generation(
            tokenizer=tokenizer,
            prompt=prompt,
            max_seq_len=64,
        )
        logging.info(f"\nGenerated text:\n\t{generated_text}")
        generated_tokens = tokenizer(generated_text, return_tensors="pt").input_ids

        # Free memory before loading eager for quality check
        del model
        del tokenizer
        gc.collect()

        self.assertTrue(check_causal_lm_output_quality(model_id, generated_tokens))

    @slow
    @pytest.mark.run_slow
    def test_gemma3_text_generation_with_custom_sdpa_float16(self):
        # TODO: Until https://github.com/huggingface/optimum/issues/2127 is fixed, have to use non-gated model on CI
        # model_id = "google/gemma-3-1b-it"
        model_id = "unsloth/gemma-3-1b-it"
        prompt = "Write a poem about a machine learning."
        tokenizer = AutoTokenizer.from_pretrained(model_id)
        kwargs = {"dtype": "float16"}

        # ExecuTorch model + custom sdpa + float16
        model = ExecuTorchModelForCausalLM.from_pretrained(
            model_id,
            recipe="xnnpack",
            attn_implementation="custom_sdpa",
            **kwargs,
        )
        self.assertIsInstance(model, ExecuTorchModelForCausalLM)
        self.assertIsInstance(model.model, ExecuTorchModule)

        generated_text = model.text_generation(
            tokenizer=tokenizer,
            prompt=prompt,
            max_seq_len=64,
        )
        logging.info(f"\nGenerated text:\n\t{generated_text}")
        generated_tokens = tokenizer(generated_text, return_tensors="pt").input_ids

        # Free memory before loading eager for quality check
        del model
        del tokenizer
        gc.collect()

        self.assertTrue(check_causal_lm_output_quality(model_id, generated_tokens))

    @slow
    @pytest.mark.run_slow
    def test_gemma3_text_generation_with_custom_sdpa_8da4w_8we(self):
        # TODO: Until https://github.com/huggingface/optimum/issues/2127 is fixed, have to use non-gated model on CI
        # model_id = "google/gemma-3-1b-it"
        model_id = "unsloth/gemma-3-1b-it"
        prompt = "Write a poem about a machine learning."

        # ExecuTorch model + custom sdpa + 8da4w linear quantization + int8 embedding quantization
        kwargs = {"qlinear": "8da4w", "qembedding": "8w"}
        model = ExecuTorchModelForCausalLM.from_pretrained(
            model_id,
            recipe="xnnpack",
            attn_implementation="custom_sdpa",
            **kwargs,
        )
        self.assertIsInstance(model, ExecuTorchModelForCausalLM)
        self.assertIsInstance(model.model, ExecuTorchModule)

        tokenizer = AutoTokenizer.from_pretrained(model_id)
        generated_text = model.text_generation(
            tokenizer=tokenizer,
            prompt=prompt,
            max_seq_len=64,
        )
        logging.info(f"\nGenerated text:\n\t{generated_text}")
        generated_tokens = tokenizer(generated_text, return_tensors="pt").input_ids

        # Free memory before loading eager for quality check
        del model
        del tokenizer
        gc.collect()

        self.assertTrue(check_causal_lm_output_quality(model_id, generated_tokens))

    @slow
    @pytest.mark.run_slow
    def test_gemma3_text_generation_with_custom_sdpa_kv_cache_8da4w_8we(self):
        # TODO: Until https://github.com/huggingface/optimum/issues/2127 is fixed, have to use non-gated model on CI
        # model_id = "google/gemma-3-1b-it"
        model_id = "unsloth/gemma-3-1b-it"
        prompt = "Write a poem about a machine learning."

        # ExecuTorch model + custom sdpa + 8da4w linear quantization + int8 embedding quantization
        kwargs = {"qlinear": "8da4w", "qembedding": "8w"}
        model = ExecuTorchModelForCausalLM.from_pretrained(
            model_id,
            recipe="xnnpack",
            attn_implementation="custom_sdpa",
            use_custom_kv_cache=True,
            **kwargs,
        )
        self.assertIsInstance(model, ExecuTorchModelForCausalLM)
        self.assertIsInstance(model.model, ExecuTorchModule)

        tokenizer = AutoTokenizer.from_pretrained(model_id)
        generated_text = model.text_generation(
            tokenizer=tokenizer,
            prompt=prompt,
            max_seq_len=64,
        )
        logging.info(f"\nGenerated text:\n\t{generated_text}")
        generated_tokens = tokenizer(generated_text, return_tensors="pt").input_ids

        # Free memory before loading eager for quality check
        del model
        del tokenizer
        gc.collect()

        self.assertTrue(check_causal_lm_output_quality(model_id, generated_tokens))

<<<<<<< HEAD
    @slow
    @pytest.mark.run_slow
    @pytest.mark.skipif(
        parse(transformers.__version__) < parse("4.53.0.dev0") or parse(torchao.__version__) < parse("0.11.0"),
        reason="Only available on transformers >= 4.53.0.dev0 and torchao >= 0.11.0",
    )
    @pytest.mark.skipif(is_linux_ci, reason="OOM on linux runner")
    def test_gemma3_image_text_to_text_generation_with_custom_sdpa_kv_cache_8da4w_8we(self):

        model_id = "google/gemma-3-4b-it"

        module = load_image_text_to_text_model(
            model_id,
            use_custom_sdpa=True,
            use_custom_kv_cache=True,
            qlinear=True,
            qembedding_config=True,
        )

        res = module.export()

        # Generate
        tokenizer = AutoTokenizer.from_pretrained(model_id)
        image_url = "https://llava-vl.github.io/static/images/view.jpg"
        conversation = [
                    {
                        "role": "system",
                        "content": [{"type": "text", "text": "You are a helpful assistant."}]
                    },
                    {
                        "role": "user",
                        "content": [
                            {"type": "image", "url": image_url},
                            {
                                "type": "text",
                                "text": "What are the things I should be cautious about when I visit here?",
                            },
                        ],
                    },
                ]
        processor = AutoProcessor.from_pretrained(model_id)
        inputs = processor.apply_chat_template(
            conversation,
            add_generation_prompt=True,
            tokenize=True,
            return_dict=True, 
            return_tensors="pt",
        )
        image_indices = torch.where(inputs["input_ids"] == module.model.model.config.image_token_id)
        prompt_before_image = inputs["input_ids"][:, :image_indices[1][0]]
        prompt_after_image = inputs["input_ids"][:, image_indices[1][-1]+1:]

        image_features = res["vision_embeddings"].module().forward(pixel_values=inputs["pixel_values"])

        print(prompt_before_image.shape)

        torch.arange(prompt_before_image.shape[1], device=inputs["input_ids"].device)

        token_embeddings_before_image = res["token_embeddings"].module().forward(
            input_ids=prompt_before_image)

        token_embeddings_after_image = res["token_embeddings"].module().forward(
            input_ids=prompt_after_image)

        embeddings = torch.cat(
            [
                token_embeddings_before_image,
                image_features,
                token_embeddings_after_image,
            ],
            dim=1,
        )

        print(embeddings.shape)

        # Prefill prompt embeddings
        logits = res["decoder"].module().forward(
            inputs_embeds=embeddings,
            cache_position=torch.arange(embeddings.shape[1], dtype=torch.long),
        )

        token = torch.argmax(logits[:, -1, :])

        tokens = [token.item()]

        pos = embeddings.shape[1]

        while pos < 350:
            token_embedding = res["token_embeddings"].module().forward(
                input_ids=token.unsqueeze(0).unsqueeze(0)
            )
            logits = res["decoder"].module().forward(
                inputs_embeds=token_embedding,
                cache_position=torch.tensor([pos], dtype=torch.long),
            )
            token = torch.argmax(logits[:, -1, :])
            tokens.append(token.item())
            pos += 1

        output = tokenizer.decode(tokens, skip_special_tokens=True)
        self.assertEqual(
            output,
            """Okay, let's analyze the image and discuss potential cautions for visiting this location. 

Based on the picture, we're looking at a serene lakeside scene with a wooden pier extending into the water. Here's a breakdown of what you should be cautious about, categorized for clarity:

**1""",
        )
=======
    def test_gemma3_270m_text_generation_with_custom_sdpa_8da4w_8we(self):
        model_id = "unsloth/gemma-3-270m-it"
        prompt = "Are seals friendly?"

        # ExecuTorch model + custom sdpa + 8da4w linear quantization + int8 embedding quantization
        kwargs = {"qlinear": "8da4w", "qembedding": "8w"}
        model = ExecuTorchModelForCausalLM.from_pretrained(
            model_id,
            recipe="xnnpack",
            attn_implementation="custom_sdpa",
            **kwargs,
        )
        self.assertIsInstance(model, ExecuTorchModelForCausalLM)
        self.assertIsInstance(model.model, ExecuTorchModule)

        tokenizer = AutoTokenizer.from_pretrained(model_id)
        generated_text = model.text_generation(
            tokenizer=tokenizer,
            prompt=prompt,
            max_seq_len=64,
        )
        logging.info(f"\nGenerated text:\n\t{generated_text}")
        generated_tokens = tokenizer(generated_text, return_tensors="pt").input_ids

        # Free memory before loading eager for quality check
        del model
        del tokenizer
        gc.collect()

        self.assertTrue(check_causal_lm_output_quality(model_id, generated_tokens))
>>>>>>> 40b02a2d
<|MERGE_RESOLUTION|>--- conflicted
+++ resolved
@@ -248,116 +248,6 @@
 
         self.assertTrue(check_causal_lm_output_quality(model_id, generated_tokens))
 
-<<<<<<< HEAD
-    @slow
-    @pytest.mark.run_slow
-    @pytest.mark.skipif(
-        parse(transformers.__version__) < parse("4.53.0.dev0") or parse(torchao.__version__) < parse("0.11.0"),
-        reason="Only available on transformers >= 4.53.0.dev0 and torchao >= 0.11.0",
-    )
-    @pytest.mark.skipif(is_linux_ci, reason="OOM on linux runner")
-    def test_gemma3_image_text_to_text_generation_with_custom_sdpa_kv_cache_8da4w_8we(self):
-
-        model_id = "google/gemma-3-4b-it"
-
-        module = load_image_text_to_text_model(
-            model_id,
-            use_custom_sdpa=True,
-            use_custom_kv_cache=True,
-            qlinear=True,
-            qembedding_config=True,
-        )
-
-        res = module.export()
-
-        # Generate
-        tokenizer = AutoTokenizer.from_pretrained(model_id)
-        image_url = "https://llava-vl.github.io/static/images/view.jpg"
-        conversation = [
-                    {
-                        "role": "system",
-                        "content": [{"type": "text", "text": "You are a helpful assistant."}]
-                    },
-                    {
-                        "role": "user",
-                        "content": [
-                            {"type": "image", "url": image_url},
-                            {
-                                "type": "text",
-                                "text": "What are the things I should be cautious about when I visit here?",
-                            },
-                        ],
-                    },
-                ]
-        processor = AutoProcessor.from_pretrained(model_id)
-        inputs = processor.apply_chat_template(
-            conversation,
-            add_generation_prompt=True,
-            tokenize=True,
-            return_dict=True, 
-            return_tensors="pt",
-        )
-        image_indices = torch.where(inputs["input_ids"] == module.model.model.config.image_token_id)
-        prompt_before_image = inputs["input_ids"][:, :image_indices[1][0]]
-        prompt_after_image = inputs["input_ids"][:, image_indices[1][-1]+1:]
-
-        image_features = res["vision_embeddings"].module().forward(pixel_values=inputs["pixel_values"])
-
-        print(prompt_before_image.shape)
-
-        torch.arange(prompt_before_image.shape[1], device=inputs["input_ids"].device)
-
-        token_embeddings_before_image = res["token_embeddings"].module().forward(
-            input_ids=prompt_before_image)
-
-        token_embeddings_after_image = res["token_embeddings"].module().forward(
-            input_ids=prompt_after_image)
-
-        embeddings = torch.cat(
-            [
-                token_embeddings_before_image,
-                image_features,
-                token_embeddings_after_image,
-            ],
-            dim=1,
-        )
-
-        print(embeddings.shape)
-
-        # Prefill prompt embeddings
-        logits = res["decoder"].module().forward(
-            inputs_embeds=embeddings,
-            cache_position=torch.arange(embeddings.shape[1], dtype=torch.long),
-        )
-
-        token = torch.argmax(logits[:, -1, :])
-
-        tokens = [token.item()]
-
-        pos = embeddings.shape[1]
-
-        while pos < 350:
-            token_embedding = res["token_embeddings"].module().forward(
-                input_ids=token.unsqueeze(0).unsqueeze(0)
-            )
-            logits = res["decoder"].module().forward(
-                inputs_embeds=token_embedding,
-                cache_position=torch.tensor([pos], dtype=torch.long),
-            )
-            token = torch.argmax(logits[:, -1, :])
-            tokens.append(token.item())
-            pos += 1
-
-        output = tokenizer.decode(tokens, skip_special_tokens=True)
-        self.assertEqual(
-            output,
-            """Okay, let's analyze the image and discuss potential cautions for visiting this location. 
-
-Based on the picture, we're looking at a serene lakeside scene with a wooden pier extending into the water. Here's a breakdown of what you should be cautious about, categorized for clarity:
-
-**1""",
-        )
-=======
     def test_gemma3_270m_text_generation_with_custom_sdpa_8da4w_8we(self):
         model_id = "unsloth/gemma-3-270m-it"
         prompt = "Are seals friendly?"
@@ -387,5 +277,4 @@
         del tokenizer
         gc.collect()
 
-        self.assertTrue(check_causal_lm_output_quality(model_id, generated_tokens))
->>>>>>> 40b02a2d
+        self.assertTrue(check_causal_lm_output_quality(model_id, generated_tokens))