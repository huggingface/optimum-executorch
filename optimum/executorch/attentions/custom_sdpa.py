# Copyright 2025 The HuggingFace Team. All rights reserved.
#
# Licensed under the Apache License, Version 2.0 (the "License");
# you may not use this file except in compliance with the License.
# You may obtain a copy of the License at
#
#     http://www.apache.org/licenses/LICENSE-2.0
#
# Unless required by applicable law or agreed to in writing, software
# distributed under the License is distributed on an "AS IS" BASIS,
# WITHOUT WARRANTIES OR CONDITIONS OF ANY KIND, either express or implied.
# See the License for the specific language governing permissions and
# limitations under the License.

from typing import Callable, Optional, Tuple, Union

import torch
from executorch.extension.llm.custom_ops.custom_ops import custom_sdpa  # noqa


def custom_sdpa_with_start_pos_forward(
    module: torch.nn.Module,
    query: torch.Tensor,
    key: torch.Tensor,
    value: torch.Tensor,
    attention_mask: Union[torch.Tensor, "BlockMask"],  # noqa
    scaling: Optional[float] = None,
    softcap: Optional[float] = None,
    head_mask: Optional[torch.Tensor] = None,
    **kwargs,
) -> Tuple[torch.Tensor, None]:
    # This is before the transpose
    max_seq_len = key.shape[2]

    # FA2 uses non-transposed inputs
    query = query.transpose(1, 2)
    key = key.transpose(1, 2)
    value = value.transpose(1, 2)

    # Convert the hell out of the inputs to fp32 and back
    input_dtype = query.dtype
    query = query.to(torch.float32)
    key = key.to(torch.float32)
    value = value.to(torch.float32)

    # Ignore the causal flag from kwargs but use the one in module
    kwargs.pop("is_causal", None)
    # assert module.is_causal, "Current variant supports only causal attention"

    is_causal = module.is_causal
    if kwargs.get("is_sliding", False):
        is_causal = False
        attn_mask = attention_mask
        # start_pos is not important when using mask
        # instead of doing causal attention
        start_pos = 0
    else:
        attn_mask = None
        if is_causal:
            # Calculate the input pos from attention mask.
            # Branch out for float vs bool mask
            # assert attention_mask.dim() == 2, f"attention_mask must be a 2D matrix."
            attention_mask = attention_mask.reshape(-1, attention_mask.shape[-1])
            first_row_mask = attention_mask[0, :]
            # [0, 0, 0, 0, -inf, -inf, -inf, -inf], start_pos = 3
            start_pos = torch.argmin(first_row_mask.to(torch.long)).item() - 1
        else:
            start_pos = 0

    output = torch.ops.llama.custom_sdpa(
        query,
        key,
        value,
        start_pos=start_pos,
        attn_mask=attn_mask,
        drpout_p=0.0,
        is_causal=is_causal,
        scale=scaling,
    )
    return output.to(input_dtype), None


def get_custom_sdpa_for_ring_kv_cache(
    exportable_module: torch.nn.Module,
) -> Callable:
<<<<<<< HEAD
    # lazy importing to avoid version dependent class definition
    # try:
    #     from executorch import __version__ as version
    # except ImportError:
    #     # Fallback if version is not available
    #     version = None
=======
    from executorch import version
>>>>>>> df56c9a5

    try:
        from executorch.examples.models.llama.source_transformation.custom_kv_cache import (
            CustomRingKVCache,
        )
    except ImportError:
        # raise ImportError(f"CustomRingKVCache not available in version {version.__version__} of ExecuTorch.")
        print()

    def _custom_sdpa_for_ring_kv_cache(
        module: torch.nn.Module,
        query: torch.Tensor,
        key: torch.Tensor,
        value: torch.Tensor,
        attention_mask: Union[torch.Tensor, "BlockMask"],  # noqa
        scaling: Optional[float] = None,
        softcap: Optional[float] = None,
        head_mask: Optional[torch.Tensor] = None,
        **kwargs,
    ) -> Tuple[torch.Tensor, None]:
        is_sliding = getattr(module, "is_sliding", False)
        if is_sliding:
            # lazy import to avoid being in the optimum import path
            # for et <= 0.6.0 version
            from optimum.executorch.attentions.custom_kv_cache import ETCustomHybridCache

            layer_idx = module.layer_idx
            assert layer_idx is not None, "layer_idx is not set for sliding window attention."
            hybrid_cache = exportable_module.model.cache
            assert isinstance(hybrid_cache, ETCustomHybridCache), f"Expected HybridCache, got {type(hybrid_cache)}"
            ring_cache = hybrid_cache.get_layer_cache(layer_idx)
            assert isinstance(ring_cache, CustomRingKVCache), f"Expected CustomRingKVCache, got {type(ring_cache)}"
            input_pos = hybrid_cache.cache_position[0].item()
            seqlen = query.shape[2]
            attention_mask = ring_cache.create_causal_mask_for_ring_buffer(input_pos, seqlen)
            kwargs.update({"is_sliding": True})
            return custom_sdpa_with_start_pos_forward(
                module,
                query,
                key,
                value,
                attention_mask,
                scaling,
                softcap,
                head_mask,
                **kwargs,
            )
        else:
            return custom_sdpa_with_start_pos_forward(
                module,
                query,
                key,
                value,
                attention_mask,
                scaling,
                softcap,
                head_mask,
                **kwargs,
            )

    return _custom_sdpa_for_ring_kv_cache<|MERGE_RESOLUTION|>--- conflicted
+++ resolved
@@ -83,24 +83,14 @@
 def get_custom_sdpa_for_ring_kv_cache(
     exportable_module: torch.nn.Module,
 ) -> Callable:
-<<<<<<< HEAD
-    # lazy importing to avoid version dependent class definition
-    # try:
-    #     from executorch import __version__ as version
-    # except ImportError:
-    #     # Fallback if version is not available
-    #     version = None
-=======
     from executorch import version
->>>>>>> df56c9a5
 
     try:
         from executorch.examples.models.llama.source_transformation.custom_kv_cache import (
             CustomRingKVCache,
         )
     except ImportError:
-        # raise ImportError(f"CustomRingKVCache not available in version {version.__version__} of ExecuTorch.")
-        print()
+        raise ImportError(f"CustomRingKVCache not available in version {version.__version__} of ExecuTorch.")
 
     def _custom_sdpa_for_ring_kv_cache(
         module: torch.nn.Module,
