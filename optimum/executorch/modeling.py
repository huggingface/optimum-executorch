# Copyright 2025 The HuggingFace Team. All rights reserved.
#
# Licensed under the Apache License, Version 2.0 (the "License");
# you may not use this file except in compliance with the License.
# You may obtain a copy of the License at
#
#     http://www.apache.org/licenses/LICENSE-2.0
#
# Unless required by applicable law or agreed to in writing, software
# distributed under the License is distributed on an "AS IS" BASIS,
# WITHOUT WARRANTIES OR CONDITIONS OF ANY KIND, either express or implied.
# See the License for the specific language governing permissions and
# limitations under the License.

"""ExecuTorchModelForXXX classes, allowing to run ExecuTorch Models with ExecuTorch Runtime using the same API as Transformers."""

import logging
import os
import tempfile
import shutil
from abc import ABC, abstractmethod
from pathlib import Path
from tempfile import TemporaryDirectory
from typing import Dict, List, Optional, Union

import torch
from huggingface_hub import hf_hub_download
from huggingface_hub.constants import HUGGINGFACE_HUB_CACHE
from torch.ao.quantization.fx._decomposed import quantized_decomposed_lib  # noqa
from transformers import (
    AutoModelForCausalLM,
    AutoModelForImageClassification,
    AutoModelForMaskedLM,
    AutoModelForSeq2SeqLM,
    AutoModelForSpeechSeq2Seq,
    AutoModelForMultimodalTextToText,
    PreTrainedTokenizer,
    add_start_docstrings,
)
from transformers.configuration_utils import PretrainedConfig
from transformers.tokenization_utils import PreTrainedTokenizer
from transformers.utils import is_offline_mode

from executorch.extension.pybindings.portable_lib import ExecuTorchModule, _load_for_executorch
from executorch.kernels import quantized  # noqa

from ..exporters import TasksManager
from ..exporters.executorch import main_export
from ..exporters.executorch.utils import verify_eos_tokens_in_pretrained_tokenizer
from ..modeling_base import FROM_PRETRAINED_START_DOCSTRING, OptimizedModel
from ..utils.file_utils import find_files_matching_pattern
from .stats import Stats


_FILE_PATTERN = r".*\.pte$"


logger = logging.getLogger(__name__)


class ExecuTorchModelBase(OptimizedModel, ABC):
    """
    ExecuTorch model for inference using the ExecuTorch Runtime.

    This class provides common interfaces and utilities for loading, running, and
    generating outputs from models optimized for ExecuTorch Runtime.

    Attributes:
        auto_model_class (`Type`):
            Associated Transformers class, `AutoModelForXXX`, must be set in derived classes.
        model (`ExecuTorchModule`):
            The loaded ExecuTorch model.
        use_kv_cache (`bool`):
            Whether key-value caching is enabled. For performance reasons, the exported model is
            optimized to use a static cache.
        max_cache_size (`int`):
            Maximum sequence length supported by the cache.
        max_batch_size (`int`):
            Maximum supported batch size.
        dtype (`str`):
            Data type of the model parameters.
        bos_token_id (`int`):
            Beginning-of-sequence token ID.
        eos_token_id (`int`):
            End-of-sequence token ID.
        vocab_size (`int`):
            Size of the model vocabulary.
    """

    auto_model_class = None

    def __init__(self, models: Dict[str, "ExecuTorchModule"], config: "PretrainedConfig"):
        super().__init__(model=None, config=config)

        if self.__class__.auto_model_class is None:
            raise ValueError(
                f"Class {self.__class__.__name__} must set auto_model_class. "
                f"This attribute is used to identify the corresponding AutoModel class."
            )

        if len(models) == 1:
            # For single PTE, always set the attr to "model"
            setattr(self, "model", next(iter(models.values())))
        else:
            for key, value in models.items():
                setattr(self, key, value)

        self.stats = Stats()

        # Initialize cleanup tracking
        self._temp_dir = None

    def __del__(self):
        """Clean up temporary files when the model instance is destroyed."""
        self._cleanup_temp_resources()

    def _cleanup_temp_resources(self):
        """Clean up temporary directory and files."""
        if hasattr(self, "_temp_dir") and self._temp_dir is not None:
            try:
                if hasattr(self._temp_dir, "cleanup"):
                    # It's a TemporaryDirectory object
                    logging.info(f"Cleaning up temporary directory: {self._temp_dir.name}")
                    self._temp_dir.cleanup()
                    logging.info(f"Temporary directory cleanup completed")
                elif isinstance(self._temp_dir, (str, Path)):
                    # It's a path
                    logging.info(f"Cleaning up temporary path: {self._temp_dir}")
                    shutil.rmtree(self._temp_dir, ignore_errors=True)
                    logging.info(f"Temporary path cleanup completed")
            except Exception as e:
                # Log cleanup errors for debugging
                logging.warning(f"Error during temp directory cleanup: {e}")
                pass
            finally:
                self._temp_dir = None

    @abstractmethod
    def forward(self, *args, **kwargs):
        """
        Forward pass of the model.
        Must be implemented by all derived classes.
        """
        pass

    @abstractmethod
    def generate(self, *args, **kwargs):
        """
        Generate tokens from input.
        Must be implemented by all derived classes.
        """
        pass

    @classmethod
    def _from_pretrained(
        cls,
        model_id: Union[str, Path],
        config: Optional[PretrainedConfig] = None,
        token: Optional[Union[bool, str]] = None,
        revision: Optional[str] = None,
        subfolder: str = "",
        force_download: bool = False,
        local_files_only: bool = False,
        cache_dir: str = HUGGINGFACE_HUB_CACHE,
        file_name: Optional[str] = None,
        **kwargs,
    ) -> Dict[str, "ExecuTorchModule"]:
        if isinstance(model_id, Path):
            model_id = model_id.as_posix()

        _PTE_SUFFIX = ".pte"
        if file_name and not file_name.endswith(_PTE_SUFFIX):
            raise ValueError(f"Invalid file name: {file_name}. Expected a '{_PTE_SUFFIX}' file.")

        default_file_name = file_name or "model.pte"

        pte_files = find_files_matching_pattern(
            model_id,
            _FILE_PATTERN,
            glob_pattern="**/*.pte",
            subfolder=subfolder,
            token=token,
            revision=revision,
        )

        if len(pte_files) == 0:
            raise FileNotFoundError(f"Could not find any ExecuTorch model file in {model_id}")
        if len(pte_files) == 1 and file_name and file_name != pte_files[0].name:
            raise FileNotFoundError(f"Trying to load {file_name} but only found {pte_files[0].name}")

        file_name = pte_files[0].name
        subfolder = pte_files[0].parent

        if len(pte_files) > 1:
            for file in pte_files:
                if file.name == default_file_name:
                    file_name = file.name
                    subfolder = file.parent
                    break

            logger.warning(
                f"Too many ExecuTorch model files were found in {' ,'.join(map(str, pte_files))}. "
                "specify which one to load by using the `file_name` and/or the `subfolder` arguments. "
                f"Loading the file {file_name} in the subfolder {subfolder}."
            )

        if os.path.isdir(model_id):
            model_id = subfolder
            subfolder = ""

        model_cache_path = cls._cached_file(
            model_path=model_id,
            token=token,
            revision=revision,
            force_download=force_download,
            cache_dir=cache_dir,
            file_name=default_file_name,
            subfolder=subfolder,
            local_files_only=local_files_only,
        )
        model = _load_for_executorch(model_cache_path)
        logging.info(
            f"Loaded model from {model_cache_path} ({os.path.getsize(model_cache_path) / (1024 * 1024):.2f} MB)"
        )

        return {default_file_name.removesuffix(_PTE_SUFFIX): model}

    @staticmethod
    def _cached_file(
        model_path: Union[Path, str],
        token: Optional[Union[bool, str]] = None,
        revision: Optional[str] = None,
        force_download: bool = False,
        cache_dir: Optional[str] = None,
        file_name: Optional[str] = None,
        subfolder: str = "",
        local_files_only: bool = False,
    ):
        model_path = Path(model_path)
        # locates a file in a local folder and repo, downloads and cache it if necessary.
        if model_path.is_dir():
            model_cache_path = os.path.join(model_path, subfolder, file_name)
        else:
            model_cache_path = hf_hub_download(
                repo_id=model_path.as_posix(),
                filename=file_name,
                subfolder=subfolder,
                token=token,
                revision=revision,
                cache_dir=cache_dir,
                force_download=force_download,
                local_files_only=local_files_only,
            )

        return model_cache_path

    @classmethod
    def _export(
        cls,
        model_id: str,
        recipe: str,
        config: Optional[PretrainedConfig] = None,
        token: Optional[Union[bool, str]] = None,
        revision: Optional[str] = None,
        cache_dir: str = HUGGINGFACE_HUB_CACHE,
        trust_remote_code: bool = False,
        subfolder: str = "",
        force_download: bool = False,
        local_files_only: bool = False,
        **kwargs,
    ) -> Dict[str, "ExecuTorchModule"]:
        task = kwargs.pop("task", None)
        inferred_task = TasksManager.infer_task_from_model(cls.auto_model_class) if not task else task
        logging.info(f"Inferred task from model class: {inferred_task}")

        save_dir = TemporaryDirectory(prefix="executorch_export_")
        save_dir_path = Path(save_dir.name)

        # Export to ExecuTorch and save the pte file to the temporary directory
        executorch_progs = main_export(
            model_name_or_path=model_id,
            output_dir=save_dir_path,
            task=inferred_task,
            recipe=recipe,
            config=config,
            subfolder=subfolder,
            revision=revision,
            cache_dir=cache_dir,
            token=token,
            local_files_only=local_files_only,
            force_download=force_download,
            trust_remote_code=trust_remote_code,
            **kwargs,
        )

        models = {}
        for name, _ in executorch_progs.items():
            models.update(cls._from_pretrained(save_dir_path, file_name=f"{name}.pte", config=config))

        return models, save_dir

    def _save_pretrained(self, save_directory):
        """
        Saves a model weights into a directory, so that it can be re-loaded using the
        [`from_pretrained`] class method.
        """
        raise NotImplementedError

    @classmethod
    @add_start_docstrings(FROM_PRETRAINED_START_DOCSTRING)
    def from_pretrained(
        cls,
        model_id: Union[str, Path],
        export: bool = False,
        token: Optional[Union[bool, str]] = None,
        revision: Optional[str] = None,
        subfolder: str = "",
        trust_remote_code: bool = False,
        force_download: bool = False,
        local_files_only: bool = False,
        cache_dir: str = HUGGINGFACE_HUB_CACHE,
        config: Optional[PretrainedConfig] = None,
        **kwargs,
    ) -> "ExecuTorchModelBase":
        if isinstance(model_id, Path):
            model_id = model_id.as_posix()

        if is_offline_mode() and not local_files_only:
            logger.info("Offline mode: setting `local_files_only=True`")
            local_files_only = True

        # See if model was already exported to ExecuTorch and uplaoded to the HuggingFace repo.
        _export = export
        try:
            if local_files_only and not os.path.isdir(model_id):
                object_id = model_id.replace("/", "--")
                cached_model_dir = os.path.join(cache_dir, f"models--{object_id}")
                refs_file = os.path.join(os.path.join(cached_model_dir, "refs"), revision or "main")
                with open(refs_file) as f:
                    _revision = f.read()
                model_dir = os.path.join(cached_model_dir, "snapshots", _revision)
            else:
                model_dir = model_id

            pte_files = find_files_matching_pattern(
                model_dir,
                pattern=_FILE_PATTERN,
                glob_pattern="**/*.pte",
                subfolder=subfolder,
                token=token,
                revision=revision,
            )

            _export = len(pte_files) == 0
            if _export ^ export:
                if export:
                    logger.warning(
                        f"The model {model_id} was already converted to the ExecuTorch IR but got `export=True`, the model will be converted to ExecuTorch once again. "
                    )
                    _export = True
                else:
                    logger.warning(
                        f"No ExecuTorch files were found for {model_id}, setting `export=True` to convert the model to the ExecuTorch IR. "
                    )
        except Exception as exception:
            logger.warning(
                f"Could not infer whether the model was already converted or not to the ExecuTorch IR, keeping `export={export}`.\n{exception}"
            )

        temp_dir = None
        if _export:
            logging.info(f"Exporting {model_id} to ExecuTorch program...")
            models_dict, temp_dir = cls._export(
                model_id=model_id,
                config=config,
                revision=revision,
                cache_dir=cache_dir,
                force_download=force_download,
                token=token,
                subfolder=subfolder,
                local_files_only=local_files_only,
                trust_remote_code=trust_remote_code,
                **kwargs,
            )
        else:
            logging.info(
                f"Pre-exported `.pte` artifact already exists in HuggingFace repo or provided file path for {model_id}, skipping export."
            )
            models_dict = {}
            for pte_file in pte_files:
                models_dict.update(
                    cls._from_pretrained(
                        model_id,
                        config=config,
                        revision=revision,
                        cache_dir=cache_dir,
                        force_download=force_download,
                        token=token,
                        subfolder=subfolder,
                        local_files_only=local_files_only,
                        trust_remote_code=trust_remote_code,
                        file_name=pte_file.name,
                    )
                )

        model_instance = cls(models_dict, config)

        # Store the TemporaryDirectory reference to prevent GC
        if temp_dir is not None:
            model_instance._temp_dir = temp_dir
            logging.info(f"Stored temp directory reference in model: {temp_dir.name}")

        return model_instance


class ExecuTorchModelForSeq2SeqLM(ExecuTorchModelBase):
    """
    ExecuTorch model with a seq2seq language modeling head for inference using the ExecuTorch Runtime.

    This class provides an interface for loading, running, and generating outputs from a seq2seq language model
    optimized for ExecuTorch Runtime. It includes utilities for exporting and loading pre-trained models
    compatible with ExecuTorch runtime.

    Attributes:
        auto_model_class (`Type`):
            Associated Transformers class, `AutoModelForSeq2SeqLM`.
        model (`ExecuTorchModule`):
            The loaded ExecuTorch model.
        use_kv_cache (`bool`):
            Whether key-value caching is enabled. For performance reasons, the exported model is
            optimized to use a static cache.
        max_cache_size (`int`):
            Maximum sequence length supported by the cache.
        max_batch_size (`int`):
            Maximum supported batch size.
        dtype (`str`):
            Data type of the model parameters.
        bos_token_id (`int`):
            Beginning-of-sequence token ID.
        eos_token_id (`int`):
            End-of-sequence token ID.
        vocab_size (`int`):
            Size of the model vocabulary.
    """

    auto_model_class = AutoModelForSeq2SeqLM

    def __init__(self, models: Dict[str, "ExecuTorchModule"], config: "PretrainedConfig"):
        super().__init__(models=models, config=config)
        if not hasattr(self, "encoder"):
            raise AttributeError("Expected attribute 'encoder' not found in the instance.")
        if not hasattr(self, "decoder"):
            raise AttributeError("Expected attribute 'decoder' not found in the instance.")
        metadata = self.decoder.method_names()
        if "use_kv_cache" in metadata:
            self.use_kv_cache = self.decoder.run_method("use_kv_cache")[0]
        if "get_max_seq_len" in metadata:
            self.max_cache_size = self.decoder.run_method("get_max_seq_len")[0]
        if "get_max_batch_size" in metadata:
            self.max_batch_size = self.decoder.run_method("get_max_batch_size")[0]
        if "get_dtype" in metadata:
            self.dtype = self.decoder.run_method("get_dtype")[0]
        if "get_bos_id" in metadata:
            self.bos_token_id = self.decoder.run_method("get_bos_id")[0]
        if "get_eos_id" in metadata:
            self.eos_token_id = self.decoder.run_method("get_eos_id")[0]
        if "get_vocab_size" in metadata:
            self.vocab_size = self.decoder.run_method("get_vocab_size")[0]
        if "max_hidden_seq_length" in metadata:
            self.max_hidden_seq_length = self.decoder.run_method("max_hidden_seq_length")[0]
        if "decoder_start_token_id" in metadata:
            self.decoder_start_token_id = self.decoder.run_method("decoder_start_token_id")[0]

    def forward(
        self,
        input_ids: torch.Tensor,
        decoder_input_ids: torch.Tensor,
        cache_position: torch.Tensor,
        encoder_outputs: Optional[torch.Tensor] = None,
    ):
        # Encode if needed (first prediction pass)
        is_first_prediction = encoder_outputs is None
        self.stats.on_model_execution_start()
        if is_first_prediction:
            encoder_outputs = self.encoder.forward((input_ids,))[0]
            self.stats.on_prompt_eval_end()

        result = (self.decoder.forward((decoder_input_ids, encoder_outputs, cache_position))[0], encoder_outputs)
        self.stats.on_model_execution_end()
        return result

    def generate(
        self,
        input_ids: torch.Tensor,
        echo: bool = False,
        pos_base: int = 0,
        max_seq_len: Optional[int] = None,
    ) -> List[int]:
        """
        Generate tokens from a prompt using the ExecuTorch model.

        Args:
            prompt_tokens (List[int]):
                List of token IDs representing the prompt.
            echo (`bool`, *optional*):
                Whether to include prompt tokens in the generated output. Defaults to `False`.
            pos_base (`int`, *optional*):
                Base position for the prompt tokens. Defaults to 0.
            max_seq_len (`int`, *optional*):
                Maximum sequence length for the generated output.
                Defaults to None and uses the model's `max_cache_size` attribute.
                Will be truncated to maximal cache size if larger than `max_cache_size`.

        Returns:
            List[int]: List of generated token IDs.

        Note:
            Temporarily implemented this method in Python due to limited access to ExecuTorch's c++ LLM runner via pybind.
            Expect improvements to the pybind interface in ExecuTorch version 0.4.1.
        """
        self.device = torch.device("cpu")
        if max_seq_len is None:
            # Default to max_cache_size if max_seq_len is not specified
            max_seq_len = self.max_cache_size
        elif max_seq_len > self.max_cache_size:
            logging.warning(
                f"max_seq_len={max_seq_len} is larger than max_cache_size={self.max_cache_size}. Generating tokens will be truncated to max_cache_size."
            )
            max_seq_len = self.max_cache_size

        if not hasattr(self, "decoder_start_token_id"):
            raise AttributeError("'decoder_start_token_id' is missing in the metadata of the PTE.")
        decoder_input_ids = torch.tensor([[self.decoder_start_token_id]], dtype=torch.long)
        encoder_input_ids = input_ids
        encoder_outputs = None
        generated_ids = [0]

        first_token_generated = False

        # Generate tokens one by one
        for i in range(max_seq_len - 1):
            # Run decoder for next token prediction
            cache_position = torch.tensor([i], dtype=torch.long)
            self.stats.on_sampling_begin()
            logits, encoder_outputs = self.forward(
                encoder_input_ids, decoder_input_ids, cache_position, encoder_outputs
            )
            self.stats.on_sampling_end()
            if not first_token_generated:
                self.stats.on_first_token()
                first_token_generated = True

            # Get next token
            next_token = torch.argmax(logits[:, -1, :], dim=-1).item()
            generated_ids.append(next_token)
            self.stats.set_num_generated_tokens(len(generated_ids) - 1)  # Don't count decoder_start_token

            # Update input for next iteration
            decoder_input_ids = torch.tensor([[next_token]], dtype=torch.long)

            # Check if EOS token
            if next_token == self.eos_token_id:
                break

        return generated_ids

    def text_generation(
        self,
        tokenizer: PreTrainedTokenizer,
        prompt: str,
        echo: bool = True,
        max_seq_len: Optional[int] = None,
    ):
        """
        Perform text generation task for a given prompt using the ExecuTorch model.

        Args:
            tokenizer (`PreTrainedTokenizer`):
                The tokenizer used to encode and decode the prompt and output.
            prompt (`str`):
                The text prompt to complete.
            echo (`bool`, *optional*):
                Whether to include prompt tokens in the generated output. Defaults to `True`.
            max_seq_len (`int`, *optional*):
                Maximum sequence length for the generated output.
                Defaults to None and uses the model's `max_cache_size` attribute.
                Will be truncated to maximal cache size if larger than `max_cache_size`.
        """
        self.tokenizer = tokenizer

        # Reset stats for a new generation
        self.stats.reset()
        self.stats.on_inference_start()

        # Tokenization is part of inference
        input_ids = self.tokenizer(prompt, return_tensors="pt").input_ids
        self.stats.on_token_encode_end()
        self.stats.set_num_prompt_tokens(input_ids.size(1))

        generated_tokens = self.generate(
            input_ids=input_ids,
            echo=echo,
            max_seq_len=max_seq_len,
        )

        self.stats.on_inference_end()
        self.stats.print_report()

        return self.tokenizer.decode(generated_tokens, skip_special_tokens=True)


class ExecuTorchModelForCausalLM(ExecuTorchModelBase):
    """
    ExecuTorch model with a causal language modeling head for inference using the ExecuTorch Runtime.

    This class provides an interface for loading, running, and generating outputs from a causal language model
    optimized for ExecuTorch Runtime. It includes utilities for exporting and loading pre-trained models
    compatible with ExecuTorch runtime.

    Attributes:
        auto_model_class (`Type`):
            Associated Transformers class, `AutoModelForCausalLM`.
        model (`ExecuTorchModule`):
            The loaded ExecuTorch model.
        use_kv_cache (`bool`):
            Whether key-value caching is enabled. For performance reasons, the exported model is
            optimized to use a static cache.
        max_cache_size (`int`):
            Maximum sequence length supported by the cache.
        max_batch_size (`int`):
            Maximum supported batch size.
        dtype (`str`):
            Data type of the model parameters.
        bos_token_id (`int`):
            Beginning-of-sequence token ID.
        eos_token_ids (`List[int]`):
            End-of-sequence token IDs.
        vocab_size (`int`):
            Size of the model vocabulary.
    """

    auto_model_class = AutoModelForCausalLM

    def __init__(self, models: Dict[str, "ExecuTorchModule"], config: "PretrainedConfig"):
        super().__init__(models, config)
        if not hasattr(self, "model"):
            raise AttributeError("Expected attribute 'model' not found in the instance.")
        metadata = self.model.method_names()
        logging.debug(f"Load all static methods: {metadata}")
        if "use_kv_cache" in metadata:
            self.use_kv_cache = self.model.run_method("use_kv_cache")[0]
        if "get_max_seq_len" in metadata:
            self.max_cache_size = self.model.run_method("get_max_seq_len")[0]
        if "get_max_batch_size" in metadata:
            self.max_batch_size = self.model.run_method("get_max_batch_size")[0]
        if "get_dtype" in metadata:
            self.dtype = self.model.run_method("get_dtype")[0]
        if "get_bos_id" in metadata:
            self.bos_token_id = self.model.run_method("get_bos_id")[0]
        for key in ("get_eos_id", "get_eos_ids"):
            if key in metadata:
                self.eos_token_ids = self.model.run_method(key)
                break
        if "get_vocab_size" in metadata:
            self.vocab_size = self.model.run_method("get_vocab_size")[0]
        if "use_sdpa_with_kv_cache" in metadata:
            self.use_sdpa_with_kv_cache = self.model.run_method("use_sdpa_with_kv_cache")[0]

    def forward(
        self,
        input_ids: torch.Tensor,
        cache_position: torch.Tensor,
    ) -> torch.Tensor:
        """
        Forward pass of the model, which is compatible with the ExecuTorch runtime for LLM.

        Args:
            input_ids (`torch.Tensor`): Tensor representing current input token id to the model.
            cache_position (`torch.Tensor`): Tensor representing current input position in the cache.

        Returns:
            torch.Tensor: Logits output from the model.
        """
        self.stats.on_model_execution_start()

        try:
            logits = self.model.forward((input_ids, cache_position))[0]
        except Exception as e:
            shapes = {name: val.shape for name, val in locals().items() if hasattr(val, "shape")}
            print(f"Exception: {e}.\n{self.model.method_meta('forward')}\narg shapes: {shapes}")
            raise

        self.stats.on_model_execution_end()
        return logits

    def generate(
        self,
        prompt_tokens: List[int],
        echo: bool = False,
        pos_base: int = 0,
        max_seq_len: Optional[int] = None,
    ) -> List[int]:
        """
        Generate tokens from a prompt using the ExecuTorch model.

        Args:
            prompt_tokens (List[int]):
                List of token IDs representing the prompt.
            echo (`bool`, *optional*):
                Whether to include prompt tokens in the generated output. Defaults to `False`.
            pos_base (`int`, *optional*):
                Base position for the prompt tokens. Defaults to 0.
            max_seq_len (`int`, *optional*):
                Maximum sequence length for the generated output.
                Defaults to None and uses the model's `max_cache_size` attribute.
                Will be truncated to maximal cache size if larger than `max_cache_size`.

        Returns:
            List[int]: List of generated token IDs.

        Note:
            Temporarily implemented this method in Python due to limited access to ExecuTorch's c++ LLM runner via pybind.
            Expect improvements to the pybind interface in ExecuTorch version 0.4.1.
        """
        self.device = torch.device("cpu")
        if max_seq_len is None:
            # Default to max_cache_size if max_seq_len is not specified
            max_seq_len = self.max_cache_size
        elif max_seq_len > self.max_cache_size:
            logging.warning(
                f"max_seq_len={max_seq_len} is larger than max_cache_size={self.max_cache_size}. Generating tokens will be truncated to max_cache_size."
            )
            max_seq_len = self.max_cache_size
        generated_tokens = []
        seq_len = self.model.method_meta("forward").input_tensor_meta(1).sizes()[0]

        if seq_len > 1:
            # The model is exported with dynamic shapes. Can support parallel prefill.
            self.stats.on_sampling_begin()
            logits = self.forward(
                input_ids=torch.tensor(prompt_tokens, dtype=torch.long, device=self.device).unsqueeze(0),
                cache_position=torch.arange(len(prompt_tokens), dtype=torch.long, device=self.device),
            )
            self.stats.on_sampling_end()
            next_token = torch.argmax(logits, dim=-1)[0, -1].item()
        else:
            # Sequential prefill is preserved for backwards compatibility in order to run PTE generated w/o dynamic shapes.
            # TODO: We can remove this block once the executorch runtime supports `cache_position`.
            for i, prompt_token in enumerate(prompt_tokens):
                self.stats.on_sampling_begin()
                logits = self.forward(
                    input_ids=torch.tensor([prompt_token], dtype=torch.long, device=self.device).unsqueeze(0),
                    cache_position=torch.tensor([i], dtype=torch.long, device=self.device),
                )
                self.stats.on_sampling_end()
            next_token = torch.argmax(logits, dim=-1).item()
        self.stats.on_prompt_eval_end()
        first_token_generated = False

        generated_tokens = prompt_tokens + [next_token]

        while len(generated_tokens) < max_seq_len:
            self.stats.on_sampling_begin()
            logits = self.forward(
                input_ids=torch.tensor([next_token], dtype=torch.long, device=self.device).unsqueeze(0),
                cache_position=torch.tensor(
                    [pos_base + len(generated_tokens) - 1],
                    dtype=torch.long,
                    device=self.device,
                ),
            )
            self.stats.on_sampling_end()
            if not first_token_generated:
                self.stats.on_first_token()
                first_token_generated = True

            next_token = torch.argmax(logits, dim=-1).item()
            generated_tokens.append(next_token)

            if next_token in self.eos_token_ids:
                break

        self.stats.set_num_generated_tokens(len(generated_tokens) - len(prompt_tokens))

        return generated_tokens if echo else generated_tokens[len(prompt_tokens) :]

    def text_generation(
        self,
        tokenizer: PreTrainedTokenizer,
        prompt: str,
        echo: bool = True,
        max_seq_len: Optional[int] = None,
    ):
        """
        Perform text generation task for a given prompt using the ExecuTorch model.

        Args:
            tokenizer (`PreTrainedTokenizer`):
                The tokenizer used to encode and decode the prompt and output.
            prompt (`str`):
                The text prompt to complete.
            echo (`bool`, *optional*):
                Whether to include prompt tokens in the generated output. Defaults to `True`.
            max_seq_len (`int`, *optional*):
                Maximum sequence length for the generated output.
                Defaults to None and uses the model's `max_cache_size` attribute.
                Will be truncated to maximal cache size if larger than `max_cache_size`.
        """
        self.tokenizer = tokenizer

        # Sanity check
        if self.tokenizer.bos_token_id is not None and self.tokenizer.bos_token_id != self.bos_token_id:
            raise ValueError(
                f"The tokenizer's bos_token_id={self.tokenizer.bos_token_id} must be the same as the model's bos_token_id={self.bos_token_id}."
            )
        if not verify_eos_tokens_in_pretrained_tokenizer(self.eos_token_ids, self.tokenizer):
            raise ValueError(
                f"The tokenizer's eos_token_id does not match with the model's eos_token_ids={self.eos_token_ids}."
            )

        # Reset stats for a new generation
        self.stats.reset()
        self.stats.on_inference_start()

        prompt_tokens = self.tokenizer.encode(prompt)
        self.stats.on_token_encode_end()
        self.stats.set_num_prompt_tokens(len(prompt_tokens))

        generated_tokens = self.generate(
            prompt_tokens=prompt_tokens,
            echo=echo,
            max_seq_len=max_seq_len,
        )

        self.stats.on_inference_end()
        self.stats.print_report()

        return self.tokenizer.decode(generated_tokens, skip_special_tokens=True)


class ExecuTorchModelForMaskedLM(ExecuTorchModelBase):
    """
    ExecuTorch model with a masked language modeling head for inference using the ExecuTorch Runtime.

    This class provides an interface for loading, running, and generating outputs from a masked language model
    optimized for ExecuTorch Runtime. It includes utilities for exporting and loading pre-trained models
    compatible with ExecuTorch runtime.

    Attributes:
        auto_model_class (`Type`):
            Associated Transformers class, `AutoModelForMaskedLM`.
        model (`ExecuTorchModule`):
            The loaded ExecuTorch model.
        dtype (`str`):
            Data type of the model parameters.
        bos_token_id (`int`):
            Beginning-of-sequence token ID.
        eos_token_id (`int`):
            End-of-sequence token ID.
        vocab_size (`int`):
            Size of the model vocabulary.
    """

    auto_model_class = AutoModelForMaskedLM

    def __init__(self, models: Dict[str, "ExecuTorchModule"], config: "PretrainedConfig"):
        super().__init__(models, config)
        if not hasattr(self, "model"):
            raise AttributeError("Expected attribute 'model' not found in the instance.")
        metadata = self.model.method_names()
        logging.debug(f"Load all static methods: {metadata}")
        if "get_max_seq_len" in metadata:
            self.max_cache_size = self.model.run_method("get_max_seq_len")[0]
        if "get_max_batch_size" in metadata:
            self.max_batch_size = self.model.run_method("get_max_batch_size")[0]
        if "get_dtype" in metadata:
            self.dtype = self.model.run_method("get_dtype")[0]
        if "get_bos_id" in metadata:
            self.bos_token_id = self.model.run_method("get_bos_id")[0]
        if "get_eos_id" in metadata:
            self.eos_token_id = self.model.run_method("get_eos_id")[0]
        if "get_vocab_size" in metadata:
            self.vocab_size = self.model.run_method("get_vocab_size")[0]

    def forward(
        self,
        input_ids: torch.Tensor,
        attention_mask: torch.Tensor,
    ) -> torch.Tensor:
        """
        Forward pass of the model.

        Args:
            input_ids (`torch.Tensor`): Tensor representing current input token id to the model.
            attention_mask (`torch.Tensor`): Tensor representing attention mask to the input.

        Returns:
            torch.Tensor: Logits output from the model.
        """
        # Reset stats for a new generation
        self.stats.reset()
        # Set number of prompt tokens (total tokens for MaskedLM)
        self.stats.set_num_prompt_tokens(input_ids.size(1))

        self.stats.on_inference_start()
        self.stats.on_prompt_eval_end()
        self.stats.on_sampling_begin()
        self.stats.on_model_execution_start()
        logits = self.model.forward((input_ids, attention_mask))[0]
        self.stats.on_model_execution_end()
        self.stats.on_sampling_end()
        self.stats.on_first_token()
        self.stats.on_inference_end()
        self.stats.print_report()
        return logits

    def generate(self):
        raise NotImplementedError


class ExecuTorchModelForImageClassification(ExecuTorchModelBase):
    """
    ExecuTorch model with an image classification head for inference using the ExecuTorch Runtime.

    This class provides an interface for loading, running, and generating outputs from a vision transformer model
    optimized for ExecuTorch Runtime. It includes utilities for exporting and loading pre-trained models
    compatible with ExecuTorch runtime.

    Attributes:
        auto_model_class (`Type`):
            Associated Transformers class, `AutoModelForImageClassification`.
        model (`ExecuTorchModule`):
            The loaded ExecuTorch model.
    """

    auto_model_class = AutoModelForImageClassification

    def __init__(self, models: Dict[str, "ExecuTorchModule"], config: "PretrainedConfig"):
        super().__init__(models, config)
        if not hasattr(self, "model"):
            raise AttributeError("Expected attribute 'model' not found in the instance.")
        metadata = self.model.method_names()
        logging.debug(f"Load all static methods: {metadata}")

    def forward(
        self,
        pixel_values: torch.Tensor,
    ) -> torch.Tensor:
        """
        Forward pass of the model.

        Args:
            pixel_values (`torch.Tensor`): Tensor representing an image input to the model.

        Returns:
            torch.Tensor: Logits output from the model.
        """
        # Reset stats for a new generation
        return self.model.forward((pixel_values,))[0]

    def generate(self):
        raise NotImplementedError


class ExecuTorchModelForSpeechSeq2Seq(ExecuTorchModelBase):
    """
    A SpeechSeq2Seq ExecuTorch model for inference using the ExecuTorch Runtime.

    This class provides an interface for loading, running, and generating outputs from a seq2seq language model
    optimized for ExecuTorch Runtime. It includes utilities for exporting and loading pre-trained models
    compatible with ExecuTorch runtime.

    Attributes:
        auto_model_class (`Type`):
            Associated Transformers class, `AutoModelForSpeechSeq2Seq`.
        model (`ExecuTorchModule`):
            The loaded ExecuTorch model.
        use_kv_cache (`bool`):
            Whether key-value caching is enabled. For performance reasons, the exported model is
            optimized to use a static cache.
        max_cache_size (`int`):
            Maximum sequence length supported by the cache.
        max_batch_size (`int`):
            Maximum supported batch size.
        dtype (`str`):
            Data type of the model parameters.
        bos_token_id (`int`):
            Beginning-of-sequence token ID.
        eos_token_id (`int`):
            End-of-sequence token ID.
        vocab_size (`int`):
            Size of the model vocabulary.
    """

    auto_model_class = AutoModelForSpeechSeq2Seq

    def __init__(self, models: Dict[str, "ExecuTorchModule"], config: "PretrainedConfig"):
        super().__init__(models=models, config=config)
        if not hasattr(self, "encoder"):
            raise AttributeError("Expected attribute 'encoder' not found in the instance.")
        if not hasattr(self, "decoder"):
            raise AttributeError("Expected attribute 'decoder' not found in the instance.")
        metadata = self.decoder.method_names()
        if "use_kv_cache" in metadata:
            self.use_kv_cache = self.decoder.run_method("use_kv_cache")[0]
        if "get_max_seq_len" in metadata:
            self.max_cache_size = self.decoder.run_method("get_max_seq_len")[0]
        if "get_max_batch_size" in metadata:
            self.max_batch_size = self.decoder.run_method("get_max_batch_size")[0]
        if "get_dtype" in metadata:
            self.dtype = self.decoder.run_method("get_dtype")[0]
        if "get_bos_id" in metadata:
            self.bos_token_id = self.decoder.run_method("get_bos_id")[0]
        if "get_eos_id" in metadata:
            self.eos_token_id = self.decoder.run_method("get_eos_id")[0]
        if "get_vocab_size" in metadata:
            self.vocab_size = self.decoder.run_method("get_vocab_size")[0]
        if "max_hidden_seq_length" in metadata:
            self.max_hidden_seq_length = self.decoder.run_method("max_hidden_seq_length")[0]
        if "decoder_start_token_id" in metadata:
            self.decoder_start_token_id = self.decoder.run_method("decoder_start_token_id")[0]

    def forward(
        self,
        input_features: torch.Tensor,
        decoder_input_ids: torch.Tensor,
        cache_position: torch.Tensor,
        encoder_outputs: Optional[torch.Tensor] = None,
    ):
        is_first_prediction = encoder_outputs is None
        self.stats.on_model_execution_start()
        if is_first_prediction:
            encoder_outputs = self.encoder.forward((input_features,))[0]
            self.stats.on_prompt_eval_end()

        result = (self.decoder.forward((decoder_input_ids, encoder_outputs, cache_position))[0], encoder_outputs)
        self.stats.on_model_execution_end()
        return result

    def generate(
        self,
        input_features: torch.Tensor,
        echo: bool = False,
        pos_base: int = 0,
        max_seq_len: Optional[int] = None,
    ) -> List[int]:
        """
        Generate tokens from a prompt using the ExecuTorch model.

        Args:
            input_features (List[int]):
                Log-mel spectrogram for 30-second audio chunk. Can be obtained using the WhisperProcessor. Should be of shape [1, 80, 3000] or
                [1, 128, 3000]. For details, check out the processor config.
            echo (`bool`, *optional*):
                Whether to include prompt tokens in the generated output. Defaults to `False`.
            pos_base (`int`, *optional*):
                Base position for the prompt tokens. Defaults to 0.
            max_seq_len (`int`, *optional*):
                Maximum sequence length for the generated output.
                Defaults to None and uses the model's `max_cache_size` attribute.
                Will be truncated to maximal cache size if larger than `max_cache_size`.

        Returns:
            List[int]: List of generated token IDs.
        """
        self.device = torch.device("cpu")
        if max_seq_len is None:
            # Default to max_cache_size if max_seq_len is not specified
            max_seq_len = self.max_cache_size
        elif max_seq_len > self.max_cache_size:
            logging.warning(
                f"max_seq_len={max_seq_len} is larger than max_cache_size={self.max_cache_size}. Generating tokens will be truncated to max_cache_size."
            )
            max_seq_len = self.max_cache_size

        if not hasattr(self, "decoder_start_token_id"):
            raise AttributeError("'decoder_start_token_id' is missing in the metadata of the PTE.")
        decoder_input_ids = torch.tensor([[self.decoder_start_token_id]], dtype=torch.long)
        log_mel = input_features
        encoder_outputs = None
        generated_ids = []
        first_token_generated = False

        # Generate tokens one by one
        for i in range(max_seq_len - 1):
            # Run decoder for next token prediction
            cache_position = torch.tensor([i], dtype=torch.long)
            self.stats.on_sampling_begin()
            logits, encoder_outputs = self.forward(log_mel, decoder_input_ids, cache_position, encoder_outputs)
            self.stats.on_sampling_end()
            if not first_token_generated:
                self.stats.on_first_token()
                first_token_generated = True
            # Get next token
            next_token = torch.argmax(logits[:, -1, :], dim=-1).item()
            generated_ids.append(next_token)
            self.stats.set_num_generated_tokens(len(generated_ids) - 1)  # Don't count decoder_start_token

            # Update input for next iteration
            decoder_input_ids = torch.tensor([[next_token]], dtype=torch.long)

            # Check if EOS token
            if next_token == self.eos_token_id:
                break

        return generated_ids

    def transcribe(
        self,
        tokenizer: PreTrainedTokenizer,
        input_features: torch.Tensor,
        echo: bool = True,
        max_seq_len: Optional[int] = None,
    ):
        """
        Perform text generation task for a given prompt using the ExecuTorch model.

        Args:
            tokenizer (`PreTrainedTokenizer`):
                The tokenizer used to encode and decode the prompt and output.
            input_features (`str`):
                Log-mel spectrogram for 30-second audio chunk. Can be obtained using the WhisperProcessor. Should be of shape [1, 80, 3000] or
                [1, 128, 3000]. For details, check out the processor config.
            echo (`bool`, *optional*):
                Whether to include prompt tokens in the generated output. Defaults to `True`.
            max_seq_len (`int`, *optional*):
                Maximum sequence length for the generated output.
                Defaults to None and uses the model's `max_cache_size` attribute.
                Will be truncated to maximal cache size if larger than `max_cache_size`.
        """
        self.tokenizer = tokenizer

        self.stats.reset()
        self.stats.on_inference_start()
        generated_tokens = self.generate(
            input_features=input_features,
            echo=echo,
            max_seq_len=max_seq_len,
        )
        self.stats.on_inference_end()
        self.stats.print_report()
        return self.tokenizer.decode(generated_tokens, skip_special_tokens=True)


class ExecuTorchModelForImageTextToTextCausalLM(ExecuTorchModelBase):
    """
    ExecuTorch model with an image-text-to-text causal language modeling head for inference using the ExecuTorch Runtime.

    Although the auto_model_class is `AutoModelForCausalLM` same as `ExecuTorchModelForCausalLM`, this model is specifically designed for
    image-text-to-text tasks. This class provides an interface for loading, running, and generating outputs from a vision-language model
    optimized for ExecuTorch Runtime. It includes utilities for exporting and loading pre-trained models
    compatible with ExecuTorch runtime.

    Attributes:
        auto_model_class (`Type`):
            Associated Transformers class, `AutoModelForCausalLM`.
        model (`ExecuTorchModule`):
            The loaded ExecuTorch model.
    """

    auto_model_class = AutoModelForCausalLM

    def __init__(self, models: Dict[str, "ExecuTorchModule"], config: "PretrainedConfig"):
        super().__init__(models, config)
        if not hasattr(self, "model"):
            raise AttributeError("Expected attribute 'model' not found in the instance.")
        
        # Make sure config contains vision_config and text_config, otherwise raise an error
        if not hasattr(config, "vision_config") or not hasattr(config, "text_config"):
            raise ValueError(
                "The configuration must contain 'vision_config' and 'text_config' attributes for image-text-to-text task."
            )
        metadata = self.model.method_names()
        logging.debug(f"Load all static methods: {metadata}")
        if "use_kv_cache" in metadata:
            self.use_kv_cache = self.model.run_method("use_kv_cache")[0]
        if "get_max_seq_len" in metadata:
            self.max_cache_size = self.model.run_method("get_max_seq_len")[0]
        if "get_max_batch_size" in metadata:
            self.max_batch_size = self.model.run_method("get_max_batch_size")[0]
        if "get_dtype" in metadata:
            self.dtype = self.model.run_method("get_dtype")[0]
        if "get_bos_id" in metadata:
            self.bos_token_id = self.model.run_method("get_bos_id")[0]
        for key in ("get_eos_id", "get_eos_ids"):
            if key in metadata:
                self.eos_token_ids = self.model.run_method(key)
                break
        if "get_vocab_size" in metadata:
            self.vocab_size = self.model.run_method("get_vocab_size")[0]
        if "use_sdpa_with_kv_cache" in metadata:
            self.use_sdpa_with_kv_cache = self.model.run_method("use_sdpa_with_kv_cache")[0]

    def forward(
        self,
        input_ids: Optional[torch.LongTensor],
        pixel_values: Optional[torch.FloatTensor],
        inputs_embeds: Optional[torch.FloatTensor],
        cache_position: torch.LongTensor,
    ) -> torch.Tensor:
        """
        Forward pass of the model, which is compatible with the ExecuTorch runtime for LLM. Here we are assuming pixel_values only represent 1 image.

        Args:
            input_ids (`torch.Tensor`): Tensor representing current input token id to the model.
            pixel_values (`torch.Tensor`): Tensor representing image input to the model.
            inputs_embeds (`torch.Tensor`): Tensor representing input embeddings to the model.
            cache_position (`torch.Tensor`): Tensor representing current input position in the cache.

        Returns:
            torch.Tensor: Logits output from the model.
        """
        if (input_ids is None) ^ (inputs_embeds is not None):
            raise ValueError("You must specify exactly one of input_ids or inputs_embeds")
        self.stats.on_model_execution_start()

        if inputs_embeds is None:
            inputs_embeds = self.model.run_method("text_embeddings")(input_ids)

        if pixel_values is not None:
            image_features = self.model.run_method("vision_embeddings")(pixel_values) if pixel_values is not None else None

            if input_ids is None:
                special_image_mask = inputs_embeds == self.model.run_method("text_embeddings")(
                    torch.tensor(self.config.image_token_id, dtype=torch.long, device=inputs_embeds.device)
                )
            else:
                special_image_mask = (input_ids == self.config.image_token_id).unsqueeze(-1)
                special_image_mask = special_image_mask.expand_as(inputs_embeds).to(inputs_embeds.device)
            image_features = image_features.to(inputs_embeds.device, inputs_embeds.dtype)
            inputs_embeds = inputs_embeds.masked_scatter(special_image_mask, image_features)

        logits = self.model.run_method("decoder")(
            (inputs_embeds, cache_position)
        )[0]
        self.stats.on_model_execution_end()
        return logits
    
    def generate(
        self,
        tokenizer: PreTrainedTokenizer,
        input_ids: torch.LongTensor,
        pixel_values: Optional[torch.FloatTensor] = None,
        max_new_tokens: int = 100,
    ):
<<<<<<< HEAD
        return
=======
        
>>>>>>> 611716b6
        # Prefill

class ExecuTorchModelForMultiModalToText(ExecuTorchModelBase):
    """
    An ExecuTorch model for inference of multimodal input to text models using the ExecuTorch Runtime.

    Attributes:
        auto_model_class (`Type`):
            Associated Transformers class, `AutoModelForSpeechSeq2Seq`.
        model (`ExecuTorchModule`):
            The loaded ExecuTorch model.
        use_kv_cache (`bool`):
            Whether key-value caching is enabled. For performance reasons, the exported model is
            optimized to use a static cache.
        max_cache_size (`int`):
            Maximum sequence length supported by the cache.
        max_batch_size (`int`):
            Maximum supported batch size.
        dtype (`str`):
            Data type of the model parameters.
        bos_token_id (`int`):
            Beginning-of-sequence token ID.
        eos_token_id (`int`):
            End-of-sequence token ID.
        vocab_size (`int`):
            Size of the model vocabulary.
    """

    auto_model_class = AutoModelForMultimodalTextToText
    # auto_model_class = AutoModel

    def __init__(self, models: Dict[str, "ExecuTorchModule"], config: "PretrainedConfig"):
        super().__init__(models=models, config=config)
        # if not hasattr(self, "decoder"):
        #     raise AttributeError("Expected attribute 'decoder' not found in the instance.")
        # if not hasattr(self, "token_embeddings"):
        #     raise AttributeError("Expected attribute 'token_embeddings' not found in the instance.")
        # if not hasattr(self, "audio_encoder"):
        #     raise AttributeError("Expected attribute 'audio_encoder' not found in the instance.")

        # required_methods = ["decoder", "token_embeddings", "audio_encoder"]
        # for required_method in required_methods:
        #     if required_method not in self.model.method_names():
        #         raise ValueError("Exported .pte file needs to containt 'decoder', 'token_embeddings', and 'audio_encoder' methods.")
        
        metadata = self.model.method_names()
        if "use_kv_cache" in metadata:
            self.use_kv_cache = self.model.run_method("use_kv_cache")[0]
        if "get_max_seq_len" in metadata:
            self.max_cache_size = self.model.run_method("get_max_seq_len")[0]
        if "get_max_batch_size" in metadata:
            self.max_batch_size = self.model.run_method("get_max_batch_size")[0]
        if "get_dtype" in metadata:
            self.dtype = self.model.run_method("get_dtype")[0]
        if "get_bos_id" in metadata:
            self.bos_token_id = self.model.run_method("get_bos_id")[0]
        if "get_eos_id" in metadata:
            self.eos_token_id = self.model.run_method("get_eos_id")[0]
        if "get_vocab_size" in metadata:
            self.vocab_size = self.model.run_method("get_vocab_size")[0]
        if "max_hidden_seq_length" in metadata:
            self.max_hidden_seq_length = self.model.run_method("max_hidden_seq_length")[0]
        if "decoder_start_token_id" in metadata:
            self.decoder_start_token_id = self.model.run_method("decoder_start_token_id")[0]

    def forward(
        self,
        input_ids: torch.Tensor,
        cache_position: torch.Tensor,
        input_features: Optional[torch.Tensor] = None,
    ):
        token_embeddings = self.token_embeddings.forward(input_ids)
        if input_features:
            token_embeddings = self.audio_encoder.forward(
                input_features,
                token_embeddings,
                input_ids,
            )
        output = self.decoder.forward(
            token_embeddings,
            cache_position,
        )
        return output

    def generate(
        self,
        prompt_tokens: torch.Tensor,
        echo: bool = False,
        pos_base: int = 0,
        max_seq_len: Optional[int] = None,
        input_features: Optional[torch.Tensor] = None,
    ) -> List[int]:
        self.device = torch.device("cpu")
        if max_seq_len is None:
            # Default to max_cache_size if max_seq_len is not specified
            max_seq_len = self.max_cache_size
        elif max_seq_len > self.max_cache_size:
            logging.warning(
                f"max_seq_len={max_seq_len} is larger than max_cache_size={self.max_cache_size}. Generating tokens will be truncated to max_cache_size."
            )
            max_seq_len = self.max_cache_size

        # Prefill.
        self.stats.on_sampling_begin()
        logits = self.forward(
            input_ids=torch.tensor(prompt_tokens, dtype=torch.long, device=self.device),
            cache_position=torch.arange(len(prompt_tokens[0]), dtype=torch.long, device=self.device),
            input_features=input_features,
        )
        self.stats.on_sampling_end()
        self.stats.on_prompt_eval_end()

        next_token = torch.argmax(logits[:, -1, :], dim=-1).item()
        generated_tokens = [next_token]
        print(self.tokenizer.decode([next_token]), end="")

        # Token-by-token generation.
        first_token_generated = False
        while len(generated_tokens) + len(prompt_tokens) < max_seq_len:
            self.stats.on_sampling_begin()
            logits = self.forward(
                input_ids=torch.tensor([next_token], dtype=torch.long, device=self.device).unsqueeze(0),
                cache_position=torch.tensor(
                    [pos_base + len(generated_tokens) + len(prompt_tokens) - 1],
                    dtype=torch.long,
                    device=self.device,
                ),
            )
            self.stats.on_sampling_end()
            if not first_token_generated:
                self.stats.on_first_token()
                first_token_generated = True

            next_token = torch.argmax(logits[:, -1, :], dim=-1).item()
            generated_tokens.append(next_token)
            print(self.tokenizer.decode([next_token]), end="")

            if next_token == self.eos_token_id:
                break

        self.stats.set_num_generated_tokens(len(generated_tokens) - len(prompt_tokens))
        return generated_tokens if echo else generated_tokens[len(prompt_tokens) :]

    def text_generation(
        self,
        processor: "ProcessorMixin",
        tokenizer: PreTrainedTokenizer,
        input_conversation: List[Dict],
        echo: bool = True,
        max_seq_len: Optional[int] = None,
    ):
        """
        Perform text generation task for a given prompt using the ExecuTorch model.

        Args:
            tokenizer (`PreTrainedTokenizer`):
                The tokenizer used to encode and decode the prompt and output.
            prompt (`str`):
                The text prompt to complete.
            echo (`bool`, *optional*):
                Whether to include prompt tokens in the generated output. Defaults to `True`.
            max_seq_len (`int`, *optional*):
                Maximum sequence length for the generated output.
                Defaults to None and uses the model's `max_cache_size` attribute.
                Will be truncated to maximal cache size if larger than `max_cache_size`.
        """
        self.tokenizer = tokenizer

        # Sanity check
        if self.tokenizer.bos_token_id is not None and self.tokenizer.bos_token_id != self.bos_token_id:
            raise ValueError(
                f"The tokenizer's bos_token_id={self.tokenizer.bos_token_id} must be the same as the model's bos_token_id={self.bos_token_id}."
            )
        if isinstance(self.tokenizer, PreTrainedTokenizer) and verify_eos_tokens_in_pretrained_tokenizer(self.eos_token_id, self.tokenizer):
            raise ValueError(
                f"The tokenizer's eos_token_id does not match with the model's eos_token_id={self.eos_token_id}."
            )

        # Reset stats for a new generation
        self.stats.reset()
        self.stats.on_inference_start()

        inputs = processor.apply_chat_template(input_conversation)
        self.stats.on_token_encode_end()
        self.stats.set_num_prompt_tokens(len(inputs["input_ids"][0]))

        generated_tokens = self.generate(
            prompt_tokens=inputs["input_ids"],
            input_features=inputs["input_features"],
            echo=echo,
            max_seq_len=max_seq_len,
        )

        self.stats.on_inference_end()
        self.stats.print_report()

        return self.tokenizer.decode(generated_tokens, skip_special_tokens=True)<|MERGE_RESOLUTION|>--- conflicted
+++ resolved
@@ -1243,11 +1243,7 @@
         pixel_values: Optional[torch.FloatTensor] = None,
         max_new_tokens: int = 100,
     ):
-<<<<<<< HEAD
         return
-=======
-        
->>>>>>> 611716b6
         # Prefill
 
 class ExecuTorchModelForMultiModalToText(ExecuTorchModelBase):
