# Copyright 2025 The HuggingFace Team. All rights reserved.
#
# Licensed under the Apache License, Version 2.0 (the "License");
# you may not use this file except in compliance with the License.
# You may obtain a copy of the License at
#
#     http://www.apache.org/licenses/LICENSE-2.0
#
# Unless required by applicable law or agreed to in writing, software
# distributed under the License is distributed on an "AS IS" BASIS,
# WITHOUT WARRANTIES OR CONDITIONS OF ANY KIND, either express or implied.
# See the License for the specific language governing permissions and
# limitations under the License.

"""ExecuTorchModelForXXX classes, allowing to run ExecuTorch Models with ExecuTorch Runtime using the same API as Transformers."""

import logging
import os
from abc import ABC, abstractmethod
from pathlib import Path
from tempfile import TemporaryDirectory
from typing import Dict, List, Optional, Union

import torch
from huggingface_hub import hf_hub_download
from huggingface_hub.constants import HUGGINGFACE_HUB_CACHE
from transformers import (
    AutoModelForCausalLM,
    AutoModelForImageClassification,
    AutoModelForMaskedLM,
    AutoModelForSeq2SeqLM,
    AutoModelForSpeechSeq2Seq,
    AutoModelForMultimodalTextToText,
    PreTrainedTokenizer,
    add_start_docstrings,
)
from transformers.configuration_utils import PretrainedConfig
from transformers.tokenization_utils import PreTrainedTokenizer
from transformers.utils import is_offline_mode

from executorch.extension.pybindings.portable_lib import ExecuTorchModule, _load_for_executorch
from executorch.kernels import quantized  # noqa

from ..exporters import TasksManager
from ..exporters.executorch import main_export
from ..exporters.executorch.utils import verify_eos_tokens_in_pretrained_tokenizer
from ..modeling_base import FROM_PRETRAINED_START_DOCSTRING, OptimizedModel
from ..utils.file_utils import find_files_matching_pattern
from .stats import Stats


_FILE_PATTERN = r".*\.pte$"


logger = logging.getLogger(__name__)


class ExecuTorchModelBase(OptimizedModel, ABC):
    """
    ExecuTorch model for inference using the ExecuTorch Runtime.

    This class provides common interfaces and utilities for loading, running, and
    generating outputs from models optimized for ExecuTorch Runtime.

    Attributes:
        auto_model_class (`Type`):
            Associated Transformers class, `AutoModelForXXX`, must be set in derived classes.
        model (`ExecuTorchModule`):
            The loaded ExecuTorch model.
        use_kv_cache (`bool`):
            Whether key-value caching is enabled. For performance reasons, the exported model is
            optimized to use a static cache.
        max_cache_size (`int`):
            Maximum sequence length supported by the cache.
        max_batch_size (`int`):
            Maximum supported batch size.
        dtype (`str`):
            Data type of the model parameters.
        bos_token_id (`int`):
            Beginning-of-sequence token ID.
        eos_token_id (`int`):
            End-of-sequence token ID.
        vocab_size (`int`):
            Size of the model vocabulary.
    """

    auto_model_class = None

    def __init__(self, models: Dict[str, "ExecuTorchModule"], config: "PretrainedConfig"):
        super().__init__(model=None, config=config)

        if self.__class__.auto_model_class is None:
            raise ValueError(
                f"Class {self.__class__.__name__} must set auto_model_class. "
                f"This attribute is used to identify the corresponding AutoModel class."
            )

        if len(models) == 1:
            # For single PTE, always set the attr to "model"
            setattr(self, "model", next(iter(models.values())))
        else:
            for key, value in models.items():
                setattr(self, key, value)

        self.stats = Stats()

    @abstractmethod
    def forward(self, *args, **kwargs):
        """
        Forward pass of the model.
        Must be implemented by all derived classes.
        """
        pass

    @abstractmethod
    def generate(self, *args, **kwargs):
        """
        Generate tokens from input.
        Must be implemented by all derived classes.
        """
        pass

    @classmethod
    def _from_pretrained(
        cls,
        model_id: Union[str, Path],
        config: Optional[PretrainedConfig] = None,
        token: Optional[Union[bool, str]] = None,
        revision: Optional[str] = None,
        subfolder: str = "",
        force_download: bool = False,
        local_files_only: bool = False,
        cache_dir: str = HUGGINGFACE_HUB_CACHE,
        file_name: Optional[str] = None,
        **kwargs,
    ) -> Dict[str, "ExecuTorchModule"]:
        if isinstance(model_id, Path):
            model_id = model_id.as_posix()

        _PTE_SUFFIX = ".pte"
        if file_name and not file_name.endswith(_PTE_SUFFIX):
            raise ValueError(f"Invalid file name: {file_name}. Expected a '{_PTE_SUFFIX}' file.")

        default_file_name = file_name or "model.pte"

        pte_files = find_files_matching_pattern(
            model_id,
            _FILE_PATTERN,
            glob_pattern="**/*.pte",
            subfolder=subfolder,
            token=token,
            revision=revision,
        )

        if len(pte_files) == 0:
            raise FileNotFoundError(f"Could not find any ExecuTorch model file in {model_id}")
        if len(pte_files) == 1 and file_name and file_name != pte_files[0].name:
            raise FileNotFoundError(f"Trying to load {file_name} but only found {pte_files[0].name}")

        file_name = pte_files[0].name
        subfolder = pte_files[0].parent

        if len(pte_files) > 1:
            for file in pte_files:
                if file.name == default_file_name:
                    file_name = file.name
                    subfolder = file.parent
                    break

            logger.warning(
                f"Too many ExecuTorch model files were found in {' ,'.join(map(str, pte_files))}. "
                "specify which one to load by using the `file_name` and/or the `subfolder` arguments. "
                f"Loading the file {file_name} in the subfolder {subfolder}."
            )

        if os.path.isdir(model_id):
            model_id = subfolder
            subfolder = ""

        model_cache_path = cls._cached_file(
            model_path=model_id,
            token=token,
            revision=revision,
            force_download=force_download,
            cache_dir=cache_dir,
            file_name=default_file_name,
            subfolder=subfolder,
            local_files_only=local_files_only,
        )
        model = _load_for_executorch(model_cache_path)
        logging.info(
            f"Loaded model from {model_cache_path} ({os.path.getsize(model_cache_path) / (1024 * 1024):.2f} MB)"
        )

        return {default_file_name.removesuffix(_PTE_SUFFIX): model}

    @staticmethod
    def _cached_file(
        model_path: Union[Path, str],
        token: Optional[Union[bool, str]] = None,
        revision: Optional[str] = None,
        force_download: bool = False,
        cache_dir: Optional[str] = None,
        file_name: Optional[str] = None,
        subfolder: str = "",
        local_files_only: bool = False,
    ):
        model_path = Path(model_path)
        # locates a file in a local folder and repo, downloads and cache it if necessary.
        if model_path.is_dir():
            model_cache_path = os.path.join(model_path, subfolder, file_name)
        else:
            model_cache_path = hf_hub_download(
                repo_id=model_path.as_posix(),
                filename=file_name,
                subfolder=subfolder,
                token=token,
                revision=revision,
                cache_dir=cache_dir,
                force_download=force_download,
                local_files_only=local_files_only,
            )

        return model_cache_path

    @classmethod
    def _export(
        cls,
        model_id: str,
        recipe: str,
        config: Optional[PretrainedConfig] = None,
        token: Optional[Union[bool, str]] = None,
        revision: Optional[str] = None,
        cache_dir: str = HUGGINGFACE_HUB_CACHE,
        trust_remote_code: bool = False,
        subfolder: str = "",
        force_download: bool = False,
        local_files_only: bool = False,
        **kwargs,
    ) -> Dict[str, "ExecuTorchModule"]:
        task = kwargs.pop("task", None)
<<<<<<< HEAD
        # if task is not None:
        #     logger.warning(f"task was provided and set to {task} but not used, will be ignored")
=======
>>>>>>> df56c9a5
        inferred_task = TasksManager.infer_task_from_model(cls.auto_model_class) if not task else task
        logging.info(f"Inferred task from model class: {inferred_task}")

        save_dir = TemporaryDirectory()
        save_dir_path = Path(save_dir.name)

        # Export to ExecuTorch and save the pte file to the temporary directory
        executorch_progs = main_export(
            model_name_or_path=model_id,
            output_dir=save_dir_path,
            task=inferred_task,
            recipe=recipe,
            config=config,
            subfolder=subfolder,
            revision=revision,
            cache_dir=cache_dir,
            token=token,
            local_files_only=local_files_only,
            force_download=force_download,
            trust_remote_code=trust_remote_code,
            **kwargs,
        )

        models = {}
        for name, _ in executorch_progs.items():
            models.update(cls._from_pretrained(save_dir_path, file_name=f"{name}.pte", config=config))

        return models

    def _save_pretrained(self, save_directory):
        """
        Saves a model weights into a directory, so that it can be re-loaded using the
        [`from_pretrained`] class method.
        """
        raise NotImplementedError

    @classmethod
    @add_start_docstrings(FROM_PRETRAINED_START_DOCSTRING)
    def from_pretrained(
        cls,
        model_id: Union[str, Path],
        export: bool = False,
        token: Optional[Union[bool, str]] = None,
        revision: Optional[str] = None,
        subfolder: str = "",
        trust_remote_code: bool = False,
        force_download: bool = False,
        local_files_only: bool = False,
        cache_dir: str = HUGGINGFACE_HUB_CACHE,
        config: Optional[PretrainedConfig] = None,
        **kwargs,
    ) -> "ExecuTorchModelBase":
        if isinstance(model_id, Path):
            model_id = model_id.as_posix()

        if is_offline_mode() and not local_files_only:
            logger.info("Offline mode: setting `local_files_only=True`")
            local_files_only = True

        _export = export
        try:
            if local_files_only and not os.path.isdir(model_id):
                object_id = model_id.replace("/", "--")
                cached_model_dir = os.path.join(cache_dir, f"models--{object_id}")
                refs_file = os.path.join(os.path.join(cached_model_dir, "refs"), revision or "main")
                with open(refs_file) as f:
                    _revision = f.read()
                model_dir = os.path.join(cached_model_dir, "snapshots", _revision)
            else:
                model_dir = model_id

            pte_files = find_files_matching_pattern(
                model_dir,
                pattern=_FILE_PATTERN,
                glob_pattern="**/*.pte",
                subfolder=subfolder,
                token=token,
                revision=revision,
            )

            _export = len(pte_files) == 0
            if _export ^ export:
                if export:
                    logger.warning(
                        f"The model {model_id} was already converted to the ExecuTorch IR but got `export=True`, the model will be converted to ExecuTorch once again. "
                        # "Don't forget to save the resulting model with `.save_pretrained()`"
                    )
                    _export = True
                else:
                    logger.warning(
                        f"No ExecuTorch files were found for {model_id}, setting `export=True` to convert the model to the ExecuTorch IR. "
                        # "Don't forget to save the resulting model with `.save_pretrained()`"
                    )
        except Exception as exception:
            logger.warning(
                f"Could not infer whether the model was already converted or not to the ExecuTorch IR, keeping `export={export}`.\n{exception}"
            )

        if _export:
            models_dict = cls._export(
                model_id=model_id,
                config=config,
                revision=revision,
                cache_dir=cache_dir,
                force_download=force_download,
                token=token,
                subfolder=subfolder,
                local_files_only=local_files_only,
                trust_remote_code=trust_remote_code,
                **kwargs,
            )
        else:
            models_dict = {}
            for pte_file in pte_files:
                models_dict.update(
                    cls._from_pretrained(
                        model_id,
                        config=config,
                        revision=revision,
                        cache_dir=cache_dir,
                        force_download=force_download,
                        token=token,
                        subfolder=subfolder,
                        local_files_only=local_files_only,
                        trust_remote_code=trust_remote_code,
                        file_name=pte_file.name,
                    )
                )

        return cls(models_dict, config)


class ExecuTorchModelForSeq2SeqLM(ExecuTorchModelBase):
    """
    ExecuTorch model with a seq2seq language modeling head for inference using the ExecuTorch Runtime.

    This class provides an interface for loading, running, and generating outputs from a seq2seq language model
    optimized for ExecuTorch Runtime. It includes utilities for exporting and loading pre-trained models
    compatible with ExecuTorch runtime.

    Attributes:
        auto_model_class (`Type`):
            Associated Transformers class, `AutoModelForSeq2SeqLM`.
        model (`ExecuTorchModule`):
            The loaded ExecuTorch model.
        use_kv_cache (`bool`):
            Whether key-value caching is enabled. For performance reasons, the exported model is
            optimized to use a static cache.
        max_cache_size (`int`):
            Maximum sequence length supported by the cache.
        max_batch_size (`int`):
            Maximum supported batch size.
        dtype (`str`):
            Data type of the model parameters.
        bos_token_id (`int`):
            Beginning-of-sequence token ID.
        eos_token_id (`int`):
            End-of-sequence token ID.
        vocab_size (`int`):
            Size of the model vocabulary.
    """

    auto_model_class = AutoModelForSeq2SeqLM

    def __init__(self, models: Dict[str, "ExecuTorchModule"], config: "PretrainedConfig"):
        super().__init__(models=models, config=config)
        if not hasattr(self, "encoder"):
            raise AttributeError("Expected attribute 'encoder' not found in the instance.")
        if not hasattr(self, "decoder"):
            raise AttributeError("Expected attribute 'decoder' not found in the instance.")
        metadata = self.decoder.method_names()
        if "use_kv_cache" in metadata:
            self.use_kv_cache = self.decoder.run_method("use_kv_cache")[0]
        if "get_max_seq_len" in metadata:
            self.max_cache_size = self.decoder.run_method("get_max_seq_len")[0]
        if "get_max_batch_size" in metadata:
            self.max_batch_size = self.decoder.run_method("get_max_batch_size")[0]
        if "get_dtype" in metadata:
            self.dtype = self.decoder.run_method("get_dtype")[0]
        if "get_bos_id" in metadata:
            self.bos_token_id = self.decoder.run_method("get_bos_id")[0]
        if "get_eos_id" in metadata:
            self.eos_token_id = self.decoder.run_method("get_eos_id")[0]
        if "get_vocab_size" in metadata:
            self.vocab_size = self.decoder.run_method("get_vocab_size")[0]
        if "max_hidden_seq_length" in metadata:
            self.max_hidden_seq_length = self.decoder.run_method("max_hidden_seq_length")[0]
        if "decoder_start_token_id" in metadata:
            self.decoder_start_token_id = self.decoder.run_method("decoder_start_token_id")[0]

    def forward(
        self,
        input_ids: torch.Tensor,
        decoder_input_ids: torch.Tensor,
        cache_position: torch.Tensor,
        encoder_outputs: Optional[torch.Tensor] = None,
    ):
        # Encode if needed (first prediction pass)
        is_first_prediction = encoder_outputs is None
        self.stats.on_model_execution_start()
        if is_first_prediction:
            encoder_outputs = self.encoder.forward((input_ids,))[0]
            self.stats.on_prompt_eval_end()

        result = (self.decoder.forward((decoder_input_ids, encoder_outputs, cache_position))[0], encoder_outputs)
        self.stats.on_model_execution_end()
        return result

    def generate(
        self,
        input_ids: torch.Tensor,
        echo: bool = False,
        pos_base: int = 0,
        max_seq_len: Optional[int] = None,
    ) -> List[int]:
        """
        Generate tokens from a prompt using the ExecuTorch model.

        Args:
            prompt_tokens (List[int]):
                List of token IDs representing the prompt.
            echo (`bool`, *optional*):
                Whether to include prompt tokens in the generated output. Defaults to `False`.
            pos_base (`int`, *optional*):
                Base position for the prompt tokens. Defaults to 0.
            max_seq_len (`int`, *optional*):
                Maximum sequence length for the generated output.
                Defaults to None and uses the model's `max_cache_size` attribute.
                Will be truncated to maximal cache size if larger than `max_cache_size`.

        Returns:
            List[int]: List of generated token IDs.

        Note:
            Temporarily implemented this method in Python due to limited access to ExecuTorch's c++ LLM runner via pybind.
            Expect improvements to the pybind interface in ExecuTorch version 0.4.1.
        """
        self.device = torch.device("cpu")
        if max_seq_len is None:
            # Default to max_cache_size if max_seq_len is not specified
            max_seq_len = self.max_cache_size
        elif max_seq_len > self.max_cache_size:
            logging.warning(
                f"max_seq_len={max_seq_len} is larger than max_cache_size={self.max_cache_size}. Generating tokens will be truncated to max_cache_size."
            )
            max_seq_len = self.max_cache_size

        if not hasattr(self, "decoder_start_token_id"):
            raise AttributeError("'decoder_start_token_id' is missing in the metadata of the PTE.")
        decoder_input_ids = torch.tensor([[self.decoder_start_token_id]], dtype=torch.long)
        encoder_input_ids = input_ids
        encoder_outputs = None
        generated_ids = [0]

        first_token_generated = False

        # Generate tokens one by one
        for i in range(max_seq_len - 1):
            # Run decoder for next token prediction
            cache_position = torch.tensor([i], dtype=torch.long)
            self.stats.on_sampling_begin()
            logits, encoder_outputs = self.forward(
                encoder_input_ids, decoder_input_ids, cache_position, encoder_outputs
            )
            self.stats.on_sampling_end()
            if not first_token_generated:
                self.stats.on_first_token()
                first_token_generated = True

            # Get next token
            next_token = torch.argmax(logits[:, -1, :], dim=-1).item()
            generated_ids.append(next_token)
            self.stats.set_num_generated_tokens(len(generated_ids) - 1)  # Don't count decoder_start_token

            # Update input for next iteration
            decoder_input_ids = torch.tensor([[next_token]], dtype=torch.long)

            # Check if EOS token
            if next_token == self.eos_token_id:
                break

        return generated_ids

    def text_generation(
        self,
        tokenizer: PreTrainedTokenizer,
        prompt: str,
        echo: bool = True,
        max_seq_len: Optional[int] = None,
    ):
        """
        Perform text generation task for a given prompt using the ExecuTorch model.

        Args:
            tokenizer (`PreTrainedTokenizer`):
                The tokenizer used to encode and decode the prompt and output.
            prompt (`str`):
                The text prompt to complete.
            echo (`bool`, *optional*):
                Whether to include prompt tokens in the generated output. Defaults to `True`.
            max_seq_len (`int`, *optional*):
                Maximum sequence length for the generated output.
                Defaults to None and uses the model's `max_cache_size` attribute.
                Will be truncated to maximal cache size if larger than `max_cache_size`.
        """
        self.tokenizer = tokenizer

        # Reset stats for a new generation
        self.stats.reset()
        self.stats.on_inference_start()

        # Tokenization is part of inference
        input_ids = self.tokenizer(prompt, return_tensors="pt").input_ids
        self.stats.on_token_encode_end()
        self.stats.set_num_prompt_tokens(input_ids.size(1))

        generated_tokens = self.generate(
            input_ids=input_ids,
            echo=echo,
            max_seq_len=max_seq_len,
        )

        self.stats.on_inference_end()
        self.stats.print_report()

        return self.tokenizer.decode(generated_tokens, skip_special_tokens=True)


class ExecuTorchModelForCausalLM(ExecuTorchModelBase):
    """
    ExecuTorch model with a causal language modeling head for inference using the ExecuTorch Runtime.

    This class provides an interface for loading, running, and generating outputs from a causal language model
    optimized for ExecuTorch Runtime. It includes utilities for exporting and loading pre-trained models
    compatible with ExecuTorch runtime.

    Attributes:
        auto_model_class (`Type`):
            Associated Transformers class, `AutoModelForCausalLM`.
        model (`ExecuTorchModule`):
            The loaded ExecuTorch model.
        use_kv_cache (`bool`):
            Whether key-value caching is enabled. For performance reasons, the exported model is
            optimized to use a static cache.
        max_cache_size (`int`):
            Maximum sequence length supported by the cache.
        max_batch_size (`int`):
            Maximum supported batch size.
        dtype (`str`):
            Data type of the model parameters.
        bos_token_id (`int`):
            Beginning-of-sequence token ID.
        eos_token_ids (`List[int]`):
            End-of-sequence token IDs.
        vocab_size (`int`):
            Size of the model vocabulary.
    """

    auto_model_class = AutoModelForCausalLM

    def __init__(self, models: Dict[str, "ExecuTorchModule"], config: "PretrainedConfig"):
        super().__init__(models, config)
        if not hasattr(self, "model"):
            raise AttributeError("Expected attribute 'model' not found in the instance.")
        metadata = self.model.method_names()
        logging.debug(f"Load all static methods: {metadata}")
        if "use_kv_cache" in metadata:
            self.use_kv_cache = self.model.run_method("use_kv_cache")[0]
        if "get_max_seq_len" in metadata:
            self.max_cache_size = self.model.run_method("get_max_seq_len")[0]
        if "get_max_batch_size" in metadata:
            self.max_batch_size = self.model.run_method("get_max_batch_size")[0]
        if "get_dtype" in metadata:
            self.dtype = self.model.run_method("get_dtype")[0]
        if "get_bos_id" in metadata:
            self.bos_token_id = self.model.run_method("get_bos_id")[0]
        for key in ("get_eos_id", "get_eos_ids"):
            if key in metadata:
                self.eos_token_ids = self.model.run_method(key)
                break
        if "get_vocab_size" in metadata:
            self.vocab_size = self.model.run_method("get_vocab_size")[0]
        if "use_sdpa_with_kv_cache" in metadata:
            self.use_sdpa_with_kv_cache = self.model.run_method("use_sdpa_with_kv_cache")[0]

    def forward(
        self,
        input_ids: torch.Tensor,
        cache_position: torch.Tensor,
    ) -> torch.Tensor:
        """
        Forward pass of the model, which is compatible with the ExecuTorch runtime for LLM.

        Args:
            input_ids (`torch.Tensor`): Tensor representing current input token id to the model.
            cache_position (`torch.Tensor`): Tensor representing current input position in the cache.

        Returns:
            torch.Tensor: Logits output from the model.
        """
        self.stats.on_model_execution_start()

        try:
            logits = self.model.forward((input_ids, cache_position))[0]
        except Exception as e:
            shapes = {name: val.shape for name, val in locals().items() if hasattr(val, "shape")}
            print(f"Exception: {e}.\n{self.model.method_meta('forward')}\narg shapes: {shapes}")
            raise

        self.stats.on_model_execution_end()
        return logits

    def generate(
        self,
        prompt_tokens: List[int],
        echo: bool = False,
        pos_base: int = 0,
        max_seq_len: Optional[int] = None,
    ) -> List[int]:
        """
        Generate tokens from a prompt using the ExecuTorch model.

        Args:
            prompt_tokens (List[int]):
                List of token IDs representing the prompt.
            echo (`bool`, *optional*):
                Whether to include prompt tokens in the generated output. Defaults to `False`.
            pos_base (`int`, *optional*):
                Base position for the prompt tokens. Defaults to 0.
            max_seq_len (`int`, *optional*):
                Maximum sequence length for the generated output.
                Defaults to None and uses the model's `max_cache_size` attribute.
                Will be truncated to maximal cache size if larger than `max_cache_size`.

        Returns:
            List[int]: List of generated token IDs.

        Note:
            Temporarily implemented this method in Python due to limited access to ExecuTorch's c++ LLM runner via pybind.
            Expect improvements to the pybind interface in ExecuTorch version 0.4.1.
        """
        self.device = torch.device("cpu")
        if max_seq_len is None:
            # Default to max_cache_size if max_seq_len is not specified
            max_seq_len = self.max_cache_size
        elif max_seq_len > self.max_cache_size:
            logging.warning(
                f"max_seq_len={max_seq_len} is larger than max_cache_size={self.max_cache_size}. Generating tokens will be truncated to max_cache_size."
            )
            max_seq_len = self.max_cache_size
        generated_tokens = []
        seq_len = self.model.method_meta("forward").input_tensor_meta(1).sizes()[0]

        if seq_len > 1:
            # The model is exported with dynamic shapes. Can support parallel prefill.
            self.stats.on_sampling_begin()
            logits = self.forward(
                input_ids=torch.tensor(prompt_tokens, dtype=torch.long, device=self.device).unsqueeze(0),
                cache_position=torch.arange(len(prompt_tokens), dtype=torch.long, device=self.device),
            )
            self.stats.on_sampling_end()
            next_token = torch.argmax(logits, dim=-1)[0, -1].item()
        else:
            # Sequential prefill is preserved for backwards compatibility in order to run PTE generated w/o dynamic shapes.
            # TODO: We can remove this block once the executorch runtime supports `cache_position`.
            for i, prompt_token in enumerate(prompt_tokens):
                self.stats.on_sampling_begin()
                logits = self.forward(
                    input_ids=torch.tensor([prompt_token], dtype=torch.long, device=self.device).unsqueeze(0),
                    cache_position=torch.tensor([i], dtype=torch.long, device=self.device),
                )
                self.stats.on_sampling_end()
            next_token = torch.argmax(logits, dim=-1).item()
        self.stats.on_prompt_eval_end()
        first_token_generated = False

        generated_tokens = prompt_tokens + [next_token]

        while len(generated_tokens) < max_seq_len:
            self.stats.on_sampling_begin()
            logits = self.forward(
                input_ids=torch.tensor([next_token], dtype=torch.long, device=self.device).unsqueeze(0),
                cache_position=torch.tensor(
                    [pos_base + len(generated_tokens) - 1],
                    dtype=torch.long,
                    device=self.device,
                ),
            )
            self.stats.on_sampling_end()
            if not first_token_generated:
                self.stats.on_first_token()
                first_token_generated = True

            next_token = torch.argmax(logits, dim=-1).item()
            generated_tokens.append(next_token)

            if next_token in self.eos_token_ids:
                break

        self.stats.set_num_generated_tokens(len(generated_tokens) - len(prompt_tokens))

        return generated_tokens if echo else generated_tokens[len(prompt_tokens) :]

    def text_generation(
        self,
        tokenizer: PreTrainedTokenizer,
        prompt: str,
        echo: bool = True,
        max_seq_len: Optional[int] = None,
    ):
        """
        Perform text generation task for a given prompt using the ExecuTorch model.

        Args:
            tokenizer (`PreTrainedTokenizer`):
                The tokenizer used to encode and decode the prompt and output.
            prompt (`str`):
                The text prompt to complete.
            echo (`bool`, *optional*):
                Whether to include prompt tokens in the generated output. Defaults to `True`.
            max_seq_len (`int`, *optional*):
                Maximum sequence length for the generated output.
                Defaults to None and uses the model's `max_cache_size` attribute.
                Will be truncated to maximal cache size if larger than `max_cache_size`.
        """
        self.tokenizer = tokenizer

        # Sanity check
        if self.tokenizer.bos_token_id is not None and self.tokenizer.bos_token_id != self.bos_token_id:
            raise ValueError(
                f"The tokenizer's bos_token_id={self.tokenizer.bos_token_id} must be the same as the model's bos_token_id={self.bos_token_id}."
            )
        if not verify_eos_tokens_in_pretrained_tokenizer(self.eos_token_ids, self.tokenizer):
            raise ValueError(
                f"The tokenizer's eos_token_id does not match with the model's eos_token_ids={self.eos_token_ids}."
            )

        # Reset stats for a new generation
        self.stats.reset()
        self.stats.on_inference_start()

        prompt_tokens = self.tokenizer.encode(prompt)
        self.stats.on_token_encode_end()
        self.stats.set_num_prompt_tokens(len(prompt_tokens))

        generated_tokens = self.generate(
            prompt_tokens=prompt_tokens,
            echo=echo,
            max_seq_len=max_seq_len,
        )

        self.stats.on_inference_end()
        self.stats.print_report()

        return self.tokenizer.decode(generated_tokens, skip_special_tokens=True)


class ExecuTorchModelForMaskedLM(ExecuTorchModelBase):
    """
    ExecuTorch model with a masked language modeling head for inference using the ExecuTorch Runtime.

    This class provides an interface for loading, running, and generating outputs from a masked language model
    optimized for ExecuTorch Runtime. It includes utilities for exporting and loading pre-trained models
    compatible with ExecuTorch runtime.

    Attributes:
        auto_model_class (`Type`):
            Associated Transformers class, `AutoModelForMaskedLM`.
        model (`ExecuTorchModule`):
            The loaded ExecuTorch model.
        dtype (`str`):
            Data type of the model parameters.
        bos_token_id (`int`):
            Beginning-of-sequence token ID.
        eos_token_id (`int`):
            End-of-sequence token ID.
        vocab_size (`int`):
            Size of the model vocabulary.
    """

    auto_model_class = AutoModelForMaskedLM

    def __init__(self, models: Dict[str, "ExecuTorchModule"], config: "PretrainedConfig"):
        super().__init__(models, config)
        if not hasattr(self, "model"):
            raise AttributeError("Expected attribute 'model' not found in the instance.")
        metadata = self.model.method_names()
        logging.debug(f"Load all static methods: {metadata}")
        if "get_max_seq_len" in metadata:
            self.max_cache_size = self.model.run_method("get_max_seq_len")[0]
        if "get_max_batch_size" in metadata:
            self.max_batch_size = self.model.run_method("get_max_batch_size")[0]
        if "get_dtype" in metadata:
            self.dtype = self.model.run_method("get_dtype")[0]
        if "get_bos_id" in metadata:
            self.bos_token_id = self.model.run_method("get_bos_id")[0]
        if "get_eos_id" in metadata:
            self.eos_token_id = self.model.run_method("get_eos_id")[0]
        if "get_vocab_size" in metadata:
            self.vocab_size = self.model.run_method("get_vocab_size")[0]

    def forward(
        self,
        input_ids: torch.Tensor,
        attention_mask: torch.Tensor,
    ) -> torch.Tensor:
        """
        Forward pass of the model.

        Args:
            input_ids (`torch.Tensor`): Tensor representing current input token id to the model.
            attention_mask (`torch.Tensor`): Tensor representing attention mask to the input.

        Returns:
            torch.Tensor: Logits output from the model.
        """
        # Reset stats for a new generation
        self.stats.reset()
        # Set number of prompt tokens (total tokens for MaskedLM)
        self.stats.set_num_prompt_tokens(input_ids.size(1))

        self.stats.on_inference_start()
        self.stats.on_prompt_eval_end()
        self.stats.on_sampling_begin()
        self.stats.on_model_execution_start()
        logits = self.model.forward((input_ids, attention_mask))[0]
        self.stats.on_model_execution_end()
        self.stats.on_sampling_end()
        self.stats.on_first_token()
        self.stats.on_inference_end()
        self.stats.print_report()
        return logits

    def generate(self):
        raise NotImplementedError


class ExecuTorchModelForImageClassification(ExecuTorchModelBase):
    """
    ExecuTorch model with an image classification head for inference using the ExecuTorch Runtime.

    This class provides an interface for loading, running, and generating outputs from a vision transformer model
    optimized for ExecuTorch Runtime. It includes utilities for exporting and loading pre-trained models
    compatible with ExecuTorch runtime.

    Attributes:
        auto_model_class (`Type`):
            Associated Transformers class, `AutoModelForImageClassification`.
        model (`ExecuTorchModule`):
            The loaded ExecuTorch model.
    """

    auto_model_class = AutoModelForImageClassification

    def __init__(self, models: Dict[str, "ExecuTorchModule"], config: "PretrainedConfig"):
        super().__init__(models, config)
        if not hasattr(self, "model"):
            raise AttributeError("Expected attribute 'model' not found in the instance.")
        metadata = self.model.method_names()
        logging.debug(f"Load all static methods: {metadata}")

    def forward(
        self,
        pixel_values: torch.Tensor,
    ) -> torch.Tensor:
        """
        Forward pass of the model.

        Args:
            pixel_values (`torch.Tensor`): Tensor representing an image input to the model.

        Returns:
            torch.Tensor: Logits output from the model.
        """
        # Reset stats for a new generation
        return self.model.forward((pixel_values,))[0]

    def generate(self):
        raise NotImplementedError


class ExecuTorchModelForSpeechSeq2Seq(ExecuTorchModelBase):
    """
    A SpeechSeq2Seq ExecuTorch model for inference using the ExecuTorch Runtime.

    This class provides an interface for loading, running, and generating outputs from a seq2seq language model
    optimized for ExecuTorch Runtime. It includes utilities for exporting and loading pre-trained models
    compatible with ExecuTorch runtime.

    Attributes:
        auto_model_class (`Type`):
            Associated Transformers class, `AutoModelForSpeechSeq2Seq`.
        model (`ExecuTorchModule`):
            The loaded ExecuTorch model.
        use_kv_cache (`bool`):
            Whether key-value caching is enabled. For performance reasons, the exported model is
            optimized to use a static cache.
        max_cache_size (`int`):
            Maximum sequence length supported by the cache.
        max_batch_size (`int`):
            Maximum supported batch size.
        dtype (`str`):
            Data type of the model parameters.
        bos_token_id (`int`):
            Beginning-of-sequence token ID.
        eos_token_id (`int`):
            End-of-sequence token ID.
        vocab_size (`int`):
            Size of the model vocabulary.
    """

    auto_model_class = AutoModelForSpeechSeq2Seq

    def __init__(self, models: Dict[str, "ExecuTorchModule"], config: "PretrainedConfig"):
        super().__init__(models=models, config=config)
        if not hasattr(self, "encoder"):
            raise AttributeError("Expected attribute 'encoder' not found in the instance.")
        if not hasattr(self, "decoder"):
            raise AttributeError("Expected attribute 'decoder' not found in the instance.")
        metadata = self.decoder.method_names()
        if "use_kv_cache" in metadata:
            self.use_kv_cache = self.decoder.run_method("use_kv_cache")[0]
        if "get_max_seq_len" in metadata:
            self.max_cache_size = self.decoder.run_method("get_max_seq_len")[0]
        if "get_max_batch_size" in metadata:
            self.max_batch_size = self.decoder.run_method("get_max_batch_size")[0]
        if "get_dtype" in metadata:
            self.dtype = self.decoder.run_method("get_dtype")[0]
        if "get_bos_id" in metadata:
            self.bos_token_id = self.decoder.run_method("get_bos_id")[0]
        if "get_eos_id" in metadata:
            self.eos_token_id = self.decoder.run_method("get_eos_id")[0]
        if "get_vocab_size" in metadata:
            self.vocab_size = self.decoder.run_method("get_vocab_size")[0]
        if "max_hidden_seq_length" in metadata:
            self.max_hidden_seq_length = self.decoder.run_method("max_hidden_seq_length")[0]
        if "decoder_start_token_id" in metadata:
            self.decoder_start_token_id = self.decoder.run_method("decoder_start_token_id")[0]

    def forward(
        self,
        input_features: torch.Tensor,
        decoder_input_ids: torch.Tensor,
        cache_position: torch.Tensor,
        encoder_outputs: Optional[torch.Tensor] = None,
    ):
        is_first_prediction = encoder_outputs is None
        self.stats.on_model_execution_start()
        if is_first_prediction:
            encoder_outputs = self.encoder.forward((input_features,))[0]
            self.stats.on_prompt_eval_end()

        result = (self.decoder.forward((decoder_input_ids, encoder_outputs, cache_position))[0], encoder_outputs)
        self.stats.on_model_execution_end()
        return result

    def generate(
        self,
        input_features: torch.Tensor,
        echo: bool = False,
        pos_base: int = 0,
        max_seq_len: Optional[int] = None,
    ) -> List[int]:
        """
        Generate tokens from a prompt using the ExecuTorch model.

        Args:
            input_features (List[int]):
                Log-mel spectrogram for 30-second audio chunk. Can be obtained using the WhisperProcessor. Should be of shape [1, 80, 3000] or
                [1, 128, 3000]. For details, check out the processor config.
            echo (`bool`, *optional*):
                Whether to include prompt tokens in the generated output. Defaults to `False`.
            pos_base (`int`, *optional*):
                Base position for the prompt tokens. Defaults to 0.
            max_seq_len (`int`, *optional*):
                Maximum sequence length for the generated output.
                Defaults to None and uses the model's `max_cache_size` attribute.
                Will be truncated to maximal cache size if larger than `max_cache_size`.

        Returns:
            List[int]: List of generated token IDs.
        """
        self.device = torch.device("cpu")
        if max_seq_len is None:
            # Default to max_cache_size if max_seq_len is not specified
            max_seq_len = self.max_cache_size
        elif max_seq_len > self.max_cache_size:
            logging.warning(
                f"max_seq_len={max_seq_len} is larger than max_cache_size={self.max_cache_size}. Generating tokens will be truncated to max_cache_size."
            )
            max_seq_len = self.max_cache_size

        if not hasattr(self, "decoder_start_token_id"):
            raise AttributeError("'decoder_start_token_id' is missing in the metadata of the PTE.")
        decoder_input_ids = torch.tensor([[self.decoder_start_token_id]], dtype=torch.long)
        log_mel = input_features
        encoder_outputs = None
        generated_ids = []
        first_token_generated = False

        # Generate tokens one by one
        for i in range(max_seq_len - 1):
            # Run decoder for next token prediction
            cache_position = torch.tensor([i], dtype=torch.long)
            self.stats.on_sampling_begin()
            logits, encoder_outputs = self.forward(log_mel, decoder_input_ids, cache_position, encoder_outputs)
            self.stats.on_sampling_end()
            if not first_token_generated:
                self.stats.on_first_token()
                first_token_generated = True
            # Get next token
            next_token = torch.argmax(logits[:, -1, :], dim=-1).item()
            generated_ids.append(next_token)
            self.stats.set_num_generated_tokens(len(generated_ids) - 1)  # Don't count decoder_start_token

            # Update input for next iteration
            decoder_input_ids = torch.tensor([[next_token]], dtype=torch.long)

            # Check if EOS token
            if next_token == self.eos_token_id:
                break

        return generated_ids

    def transcribe(
        self,
        tokenizer: PreTrainedTokenizer,
        input_features: torch.Tensor,
        echo: bool = True,
        max_seq_len: Optional[int] = None,
    ):
        """
        Perform text generation task for a given prompt using the ExecuTorch model.

        Args:
            tokenizer (`PreTrainedTokenizer`):
                The tokenizer used to encode and decode the prompt and output.
            input_features (`str`):
                Log-mel spectrogram for 30-second audio chunk. Can be obtained using the WhisperProcessor. Should be of shape [1, 80, 3000] or
                [1, 128, 3000]. For details, check out the processor config.
            echo (`bool`, *optional*):
                Whether to include prompt tokens in the generated output. Defaults to `True`.
            max_seq_len (`int`, *optional*):
                Maximum sequence length for the generated output.
                Defaults to None and uses the model's `max_cache_size` attribute.
                Will be truncated to maximal cache size if larger than `max_cache_size`.
        """
        self.tokenizer = tokenizer

        self.stats.reset()
        self.stats.on_inference_start()
        generated_tokens = self.generate(
            input_features=input_features,
            echo=echo,
            max_seq_len=max_seq_len,
        )
        self.stats.on_inference_end()
        self.stats.print_report()
        return self.tokenizer.decode(generated_tokens, skip_special_tokens=True)


class ExecuTorchModelForImageTextToTextCausalLM(ExecuTorchModelBase):
    """
    ExecuTorch model with an image-text-to-text causal language modeling head for inference using the ExecuTorch Runtime.

    Although the auto_model_class is `AutoModelForCausalLM` same as `ExecuTorchModelForCausalLM`, this model is specifically designed for
    image-text-to-text tasks. This class provides an interface for loading, running, and generating outputs from a vision-language model
    optimized for ExecuTorch Runtime. It includes utilities for exporting and loading pre-trained models
    compatible with ExecuTorch runtime.

    Attributes:
        auto_model_class (`Type`):
            Associated Transformers class, `AutoModelForCausalLM`.
        model (`ExecuTorchModule`):
            The loaded ExecuTorch model.
    """

    auto_model_class = AutoModelForCausalLM

    def __init__(self, models: Dict[str, "ExecuTorchModule"], config: "PretrainedConfig"):
        super().__init__(models, config)
        if not hasattr(self, "model"):
            raise AttributeError("Expected attribute 'model' not found in the instance.")
        
        # Make sure config contains vision_config and text_config, otherwise raise an error
        if not hasattr(config, "vision_config") or not hasattr(config, "text_config"):
            raise ValueError(
                "The configuration must contain 'vision_config' and 'text_config' attributes for image-text-to-text task."
            )
        metadata = self.model.method_names()
        logging.debug(f"Load all static methods: {metadata}")
        if "use_kv_cache" in metadata:
            self.use_kv_cache = self.model.run_method("use_kv_cache")[0]
        if "get_max_seq_len" in metadata:
            self.max_cache_size = self.model.run_method("get_max_seq_len")[0]
        if "get_max_batch_size" in metadata:
            self.max_batch_size = self.model.run_method("get_max_batch_size")[0]
        if "get_dtype" in metadata:
            self.dtype = self.model.run_method("get_dtype")[0]
        if "get_bos_id" in metadata:
            self.bos_token_id = self.model.run_method("get_bos_id")[0]
        for key in ("get_eos_id", "get_eos_ids"):
            if key in metadata:
                self.eos_token_ids = self.model.run_method(key)
                break
        if "get_vocab_size" in metadata:
            self.vocab_size = self.model.run_method("get_vocab_size")[0]
        if "use_sdpa_with_kv_cache" in metadata:
            self.use_sdpa_with_kv_cache = self.model.run_method("use_sdpa_with_kv_cache")[0]

    def forward(
        self,
        input_ids: Optional[torch.LongTensor],
        pixel_values: Optional[torch.FloatTensor],
        inputs_embeds: Optional[torch.FloatTensor],
        cache_position: torch.LongTensor,
    ) -> torch.Tensor:
        """
        Forward pass of the model, which is compatible with the ExecuTorch runtime for LLM. Here we are assuming pixel_values only represent 1 image.

        Args:
            input_ids (`torch.Tensor`): Tensor representing current input token id to the model.
            pixel_values (`torch.Tensor`): Tensor representing image input to the model.
            inputs_embeds (`torch.Tensor`): Tensor representing input embeddings to the model.
            cache_position (`torch.Tensor`): Tensor representing current input position in the cache.

        Returns:
            torch.Tensor: Logits output from the model.
        """
        if (input_ids is None) ^ (inputs_embeds is not None):
            raise ValueError("You must specify exactly one of input_ids or inputs_embeds")
        self.stats.on_model_execution_start()

        if inputs_embeds is None:
            inputs_embeds = self.model.run_method("text_embeddings")(input_ids)

        if pixel_values is not None:
            image_features = self.model.run_method("vision_embeddings")(pixel_values) if pixel_values is not None else None

            if input_ids is None:
                special_image_mask = inputs_embeds == self.model.run_method("text_embeddings")(
                    torch.tensor(self.config.image_token_id, dtype=torch.long, device=inputs_embeds.device)
                )
            else:
                special_image_mask = (input_ids == self.config.image_token_id).unsqueeze(-1)
                special_image_mask = special_image_mask.expand_as(inputs_embeds).to(inputs_embeds.device)
            image_features = image_features.to(inputs_embeds.device, inputs_embeds.dtype)
            inputs_embeds = inputs_embeds.masked_scatter(special_image_mask, image_features)

        logits = self.model.run_method("decoder")(
            (inputs_embeds, cache_position)
        )[0]
        self.stats.on_model_execution_end()
        return logits
    
    def generate(
        self,
        tokenizer: PreTrainedTokenizer,
        input_ids: torch.LongTensor,
        pixel_values: Optional[torch.FloatTensor] = None,
        max_new_tokens: int = 100,
    ):
        return 420
        
        # Prefill

class ExecuTorchModelForMultiModalToText(ExecuTorchModelBase):
    """
    An ExecuTorch model for inference of multimodal input to text models using the ExecuTorch Runtime.

    Attributes:
        auto_model_class (`Type`):
            Associated Transformers class, `AutoModelForSpeechSeq2Seq`.
        model (`ExecuTorchModule`):
            The loaded ExecuTorch model.
        use_kv_cache (`bool`):
            Whether key-value caching is enabled. For performance reasons, the exported model is
            optimized to use a static cache.
        max_cache_size (`int`):
            Maximum sequence length supported by the cache.
        max_batch_size (`int`):
            Maximum supported batch size.
        dtype (`str`):
            Data type of the model parameters.
        bos_token_id (`int`):
            Beginning-of-sequence token ID.
        eos_token_id (`int`):
            End-of-sequence token ID.
        vocab_size (`int`):
            Size of the model vocabulary.
    """

    auto_model_class = AutoModelForMultimodalTextToText
    # auto_model_class = AutoModel

    def __init__(self, models: Dict[str, "ExecuTorchModule"], config: "PretrainedConfig"):
        super().__init__(models=models, config=config)
        # if not hasattr(self, "decoder"):
        #     raise AttributeError("Expected attribute 'decoder' not found in the instance.")
        # if not hasattr(self, "token_embeddings"):
        #     raise AttributeError("Expected attribute 'token_embeddings' not found in the instance.")
        # if not hasattr(self, "audio_encoder"):
        #     raise AttributeError("Expected attribute 'audio_encoder' not found in the instance.")

        # required_methods = ["decoder", "token_embeddings", "audio_encoder"]
        # for required_method in required_methods:
        #     if required_method not in self.model.method_names():
        #         raise ValueError("Exported .pte file needs to containt 'decoder', 'token_embeddings', and 'audio_encoder' methods.")
        
        metadata = self.model.method_names()
        if "use_kv_cache" in metadata:
            self.use_kv_cache = self.model.run_method("use_kv_cache")[0]
        if "get_max_seq_len" in metadata:
            self.max_cache_size = self.model.run_method("get_max_seq_len")[0]
        if "get_max_batch_size" in metadata:
            self.max_batch_size = self.model.run_method("get_max_batch_size")[0]
        if "get_dtype" in metadata:
            self.dtype = self.model.run_method("get_dtype")[0]
        if "get_bos_id" in metadata:
            self.bos_token_id = self.model.run_method("get_bos_id")[0]
        if "get_eos_id" in metadata:
            self.eos_token_id = self.model.run_method("get_eos_id")[0]
        if "get_vocab_size" in metadata:
            self.vocab_size = self.model.run_method("get_vocab_size")[0]
        if "max_hidden_seq_length" in metadata:
            self.max_hidden_seq_length = self.model.run_method("max_hidden_seq_length")[0]
        if "decoder_start_token_id" in metadata:
            self.decoder_start_token_id = self.model.run_method("decoder_start_token_id")[0]

    def forward(
        self,
        input_ids: torch.Tensor,
        cache_position: torch.Tensor,
        input_features: Optional[torch.Tensor] = None,
    ):
        token_embeddings = self.token_embeddings.forward(input_ids)
        if input_features:
            token_embeddings = self.audio_encoder.forward(
                input_features,
                token_embeddings,
                input_ids,
            )
        output = self.decoder.forward(
            token_embeddings,
            cache_position,
        )
        return output

    def generate(
        self,
        prompt_tokens: torch.Tensor,
        echo: bool = False,
        pos_base: int = 0,
        max_seq_len: Optional[int] = None,
        input_features: Optional[torch.Tensor] = None,
    ) -> List[int]:
        self.device = torch.device("cpu")
        if max_seq_len is None:
            # Default to max_cache_size if max_seq_len is not specified
            max_seq_len = self.max_cache_size
        elif max_seq_len > self.max_cache_size:
            logging.warning(
                f"max_seq_len={max_seq_len} is larger than max_cache_size={self.max_cache_size}. Generating tokens will be truncated to max_cache_size."
            )
            max_seq_len = self.max_cache_size

        # Prefill.
        self.stats.on_sampling_begin()
        logits = self.forward(
            input_ids=torch.tensor(prompt_tokens, dtype=torch.long, device=self.device),
            cache_position=torch.arange(len(prompt_tokens[0]), dtype=torch.long, device=self.device),
            input_features=input_features,
        )
        self.stats.on_sampling_end()
        self.stats.on_prompt_eval_end()

        next_token = torch.argmax(logits[:, -1, :], dim=-1).item()
        generated_tokens = [next_token]
        print(self.tokenizer.decode([next_token]), end="")

        # Token-by-token generation.
        first_token_generated = False
        while len(generated_tokens) + len(prompt_tokens) < max_seq_len:
            self.stats.on_sampling_begin()
            logits = self.forward(
                input_ids=torch.tensor([next_token], dtype=torch.long, device=self.device).unsqueeze(0),
                cache_position=torch.tensor(
                    [pos_base + len(generated_tokens) + len(prompt_tokens) - 1],
                    dtype=torch.long,
                    device=self.device,
                ),
            )
            self.stats.on_sampling_end()
            if not first_token_generated:
                self.stats.on_first_token()
                first_token_generated = True

            next_token = torch.argmax(logits[:, -1, :], dim=-1).item()
            generated_tokens.append(next_token)
            print(self.tokenizer.decode([next_token]), end="")

            if next_token == self.eos_token_id:
                break

        self.stats.set_num_generated_tokens(len(generated_tokens) - len(prompt_tokens))
        return generated_tokens if echo else generated_tokens[len(prompt_tokens) :]

    def text_generation(
        self,
        processor: "ProcessorMixin",
        tokenizer: PreTrainedTokenizer,
        input_conversation: List[Dict],
        echo: bool = True,
        max_seq_len: Optional[int] = None,
    ):
        """
        Perform text generation task for a given prompt using the ExecuTorch model.

        Args:
            tokenizer (`PreTrainedTokenizer`):
                The tokenizer used to encode and decode the prompt and output.
            prompt (`str`):
                The text prompt to complete.
            echo (`bool`, *optional*):
                Whether to include prompt tokens in the generated output. Defaults to `True`.
            max_seq_len (`int`, *optional*):
                Maximum sequence length for the generated output.
                Defaults to None and uses the model's `max_cache_size` attribute.
                Will be truncated to maximal cache size if larger than `max_cache_size`.
        """
        self.tokenizer = tokenizer

        # Sanity check
        if self.tokenizer.bos_token_id is not None and self.tokenizer.bos_token_id != self.bos_token_id:
            raise ValueError(
                f"The tokenizer's bos_token_id={self.tokenizer.bos_token_id} must be the same as the model's bos_token_id={self.bos_token_id}."
            )
        if isinstance(self.tokenizer, PreTrainedTokenizer) and verify_eos_tokens_in_pretrained_tokenizer(self.eos_token_id, self.tokenizer):
            raise ValueError(
                f"The tokenizer's eos_token_id does not match with the model's eos_token_id={self.eos_token_id}."
            )

        # Reset stats for a new generation
        self.stats.reset()
        self.stats.on_inference_start()

        inputs = processor.apply_chat_template(input_conversation)
        self.stats.on_token_encode_end()
        self.stats.set_num_prompt_tokens(len(inputs["input_ids"][0]))

        generated_tokens = self.generate(
            prompt_tokens=inputs["input_ids"],
            input_features=inputs["input_features"],
            echo=echo,
            max_seq_len=max_seq_len,
        )

        self.stats.on_inference_end()
        self.stats.print_report()

        return self.tokenizer.decode(generated_tokens, skip_special_tokens=True)<|MERGE_RESOLUTION|>--- conflicted
+++ resolved
@@ -239,11 +239,6 @@
         **kwargs,
     ) -> Dict[str, "ExecuTorchModule"]:
         task = kwargs.pop("task", None)
-<<<<<<< HEAD
-        # if task is not None:
-        #     logger.warning(f"task was provided and set to {task} but not used, will be ignored")
-=======
->>>>>>> df56c9a5
         inferred_task = TasksManager.infer_task_from_model(cls.auto_model_class) if not task else task
         logging.info(f"Inferred task from model class: {inferred_task}")
 
@@ -1206,7 +1201,6 @@
         pixel_values: Optional[torch.FloatTensor] = None,
         max_new_tokens: int = 100,
     ):
-        return 420
         
         # Prefill
 
