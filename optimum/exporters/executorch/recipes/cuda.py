# Copyright (c) Meta Platforms, Inc. and affiliates.
#
# Licensed under the Apache License, Version 2.0 (the "License");
# you may not use this file except in compliance with the License.
# You may obtain a copy of the License at
#
#     http://www.apache.org/licenses/LICENSE-2.0
#
# Unless required by applicable law or agreed to in writing, software
# distributed under the License is distributed on an "AS IS" BASIS,
# WITHOUT WARRANTIES OR CONDITIONS OF ANY KIND, either express or implied.
# See the License for the specific language governing permissions and
# limitations under the License.

import logging
from typing import Dict, Union

import torch
from tabulate import tabulate
from torch.export import ExportedProgram

from executorch.devtools.backend_debug import get_delegation_info
from executorch.exir import (
    EdgeCompileConfig,
    ExecutorchProgram,
    to_edge_transform_and_lower,
)
<<<<<<< HEAD
from executorch.exir.backend.compile_spec_schema import CompileSpec
from optimum.executorch.passes.remove_padding_idx_embedding_pass import RemovePaddingIdxEmbeddingPass
=======
from optimum.executorch.passes.remove_padding_idx_embedding_pass import (
    RemovePaddingIdxEmbeddingPass,
)
>>>>>>> 8967fe91

from ..integrations import (
    CausalLMExportableModule,
    MaskedLMExportableModule,
    MultiModalTextToTextExportableModule,
    Seq2SeqLMExportableModule,
)
from ..recipe_registry import register_recipe


aten = torch.ops.aten


def lower_to_executorch(
    exported_programs: Dict[str, ExportedProgram],
    metadata=None,
    is_windows: bool = False,
) -> Dict[str, ExecutorchProgram]:
    # Import here to avoid version conflicts.
    from torch._inductor.decomposition import conv1d_to_conv2d

    from executorch.backends.cuda.cuda_backend import CudaBackend
    from executorch.backends.cuda.cuda_partitioner import CudaPartitioner

    logging.debug(f"\nExported program: {exported_programs}")

    # If just one exported program, the method name in the .pte for it should be "forward".
    if len(exported_programs) == 1:
        exported_programs = {"forward": next(iter(exported_programs.values()))}

    # CUDA backend compile spec with method name.
    partitioners = {}
    for key in exported_programs.keys():
        compile_specs = [CudaBackend.generate_method_name_compile_spec(key)]
        if is_windows:
            compile_specs.append(CompileSpec("platform", "windows".encode("utf-8")))
        partitioners[key] = [CudaPartitioner(compile_specs)]

    # Add decompositions for triton to generate kernels.
    for key, ep in exported_programs.items():
        exported_programs[key] = ep.run_decompositions(
            {
                aten.conv1d.default: conv1d_to_conv2d,
            }
        )
    with torch.nn.attention.sdpa_kernel([SDPBackend.MATH]):
        et_prog = to_edge_transform_and_lower(
            exported_programs,
            partitioner=partitioners,
            compile_config=EdgeCompileConfig(
                _check_ir_validity=False,
                _skip_dim_order=True,
            ),
            constant_methods=metadata,
            transform_passes=[RemovePaddingIdxEmbeddingPass()],
        )
    et_prog = et_prog.to_executorch()
    pte_name = "model"
    for method in et_prog.methods:
        logging.debug(f"---------------------- Method: {method} ----------------------")
        logging.debug(f"\nExecuTorch program for {pte_name}.pte: {et_prog.exported_program(method).graph_module}")
        delegation_info = get_delegation_info(et_prog.exported_program(method).graph_module)
        logging.debug(f"\nDelegation info Summary for {pte_name}.pte: {delegation_info.get_summary()}")
        logging.debug(
            f"\nDelegation info for {pte_name}.pte: {tabulate(delegation_info.get_operator_delegation_dataframe(), headers='keys', tablefmt='fancy_grid')}"
        )
    return {pte_name: et_prog}


@register_recipe("cuda")
def export_to_executorch_with_cuda(
    model: Union[
        CausalLMExportableModule,
        MaskedLMExportableModule,
        Seq2SeqLMExportableModule,
        MultiModalTextToTextExportableModule,
    ],
    **kwargs,
):
    """
    Export a PyTorch model to ExecuTorch w/ delegation to CUDA backend.
    This function also write metadata required by the ExecuTorch runtime to the .pte file.
    Args:
        model (Union[CausalLMExportableModule, MaskedLMExportableModule, Seq2SeqLMExportableModule, MultiModalTextToTextExportableModule]):
            The PyTorch model to be exported to ExecuTorch.
        **kwargs:
            Additional keyword arguments for recipe-specific configurations, e.g. export using different example inputs, or different compile/bechend configs.
    Returns:
        Dict[str, ExecutorchProgram]:
            A map of exported and optimized program for ExecuTorch.
            For encoder-decoder models or multimodal models, it may generate multiple programs.
    """
<<<<<<< HEAD
=======
    # Import here to avoid version conflicts.
    from torch._inductor.decomposition import conv1d_to_conv2d

    from executorch.backends.cuda.cuda_backend import CudaBackend
    from executorch.backends.cuda.cuda_partitioner import CudaPartitioner

    def _lower_to_executorch(
        exported_programs: Dict[str, ExportedProgram],
        metadata=None,
    ) -> Dict[str, ExecutorchProgram]:
        logging.debug(f"\nExported program: {exported_programs}")

        # If just one exported program, the method name in the .pte for it should be "forward".
        if len(exported_programs) == 1:
            exported_programs = {"forward": next(iter(exported_programs.values()))}

        # CUDA backend compile spec with method name.
        partitioners = {
            key: [CudaPartitioner([CudaBackend.generate_method_name_compile_spec(key)])]
            for key in exported_programs.keys()
        }
        # Add decompositions for triton to generate kernels.
        for key, ep in exported_programs.items():
            exported_programs[key] = ep.run_decompositions(
                {
                    aten.conv1d.default: conv1d_to_conv2d,
                }
            )
        et_prog = to_edge_transform_and_lower(
            exported_programs,
            partitioner=partitioners,
            compile_config=EdgeCompileConfig(
                _check_ir_validity=False,
                _skip_dim_order=True,
            ),
            constant_methods=metadata,
            transform_passes=[RemovePaddingIdxEmbeddingPass()],
        )
        et_prog = et_prog.to_executorch()
        pte_name = "model"
        for method in et_prog.methods:
            logging.debug(f"---------------------- Method: {method} ----------------------")
            logging.debug(f"\nExecuTorch program for {pte_name}.pte: {et_prog.exported_program(method).graph_module}")
            delegation_info = get_delegation_info(et_prog.exported_program(method).graph_module)
            logging.debug(f"\nDelegation info Summary for {pte_name}.pte: {delegation_info.get_summary()}")
            logging.debug(
                f"\nDelegation info for {pte_name}.pte: {tabulate(delegation_info.get_operator_delegation_dataframe(), headers='keys', tablefmt='fancy_grid')}"
            )
        return {pte_name: et_prog}

>>>>>>> 8967fe91
    if (
        model.config._attn_implementation == "custom_sdpa"
        or model.config._attn_implementation == "custom_sdpa_ring_kv_cache"
    ):
        raise NotImplementedError(
            "Custom SDPA implementation is not supported for CUDA yet. Please use 'flash_attention' instead."
        )

    exported_progs = model.export()

    return lower_to_executorch(exported_progs, model.metadata)<|MERGE_RESOLUTION|>--- conflicted
+++ resolved
@@ -25,14 +25,8 @@
     ExecutorchProgram,
     to_edge_transform_and_lower,
 )
-<<<<<<< HEAD
 from executorch.exir.backend.compile_spec_schema import CompileSpec
 from optimum.executorch.passes.remove_padding_idx_embedding_pass import RemovePaddingIdxEmbeddingPass
-=======
-from optimum.executorch.passes.remove_padding_idx_embedding_pass import (
-    RemovePaddingIdxEmbeddingPass,
-)
->>>>>>> 8967fe91
 
 from ..integrations import (
     CausalLMExportableModule,
@@ -78,17 +72,16 @@
                 aten.conv1d.default: conv1d_to_conv2d,
             }
         )
-    with torch.nn.attention.sdpa_kernel([SDPBackend.MATH]):
-        et_prog = to_edge_transform_and_lower(
-            exported_programs,
-            partitioner=partitioners,
-            compile_config=EdgeCompileConfig(
-                _check_ir_validity=False,
-                _skip_dim_order=True,
-            ),
-            constant_methods=metadata,
-            transform_passes=[RemovePaddingIdxEmbeddingPass()],
-        )
+    et_prog = to_edge_transform_and_lower(
+        exported_programs,
+        partitioner=partitioners,
+        compile_config=EdgeCompileConfig(
+            _check_ir_validity=False,
+            _skip_dim_order=True,
+        ),
+        constant_methods=metadata,
+        transform_passes=[RemovePaddingIdxEmbeddingPass()],
+    )
     et_prog = et_prog.to_executorch()
     pte_name = "model"
     for method in et_prog.methods:
@@ -125,59 +118,6 @@
             A map of exported and optimized program for ExecuTorch.
             For encoder-decoder models or multimodal models, it may generate multiple programs.
     """
-<<<<<<< HEAD
-=======
-    # Import here to avoid version conflicts.
-    from torch._inductor.decomposition import conv1d_to_conv2d
-
-    from executorch.backends.cuda.cuda_backend import CudaBackend
-    from executorch.backends.cuda.cuda_partitioner import CudaPartitioner
-
-    def _lower_to_executorch(
-        exported_programs: Dict[str, ExportedProgram],
-        metadata=None,
-    ) -> Dict[str, ExecutorchProgram]:
-        logging.debug(f"\nExported program: {exported_programs}")
-
-        # If just one exported program, the method name in the .pte for it should be "forward".
-        if len(exported_programs) == 1:
-            exported_programs = {"forward": next(iter(exported_programs.values()))}
-
-        # CUDA backend compile spec with method name.
-        partitioners = {
-            key: [CudaPartitioner([CudaBackend.generate_method_name_compile_spec(key)])]
-            for key in exported_programs.keys()
-        }
-        # Add decompositions for triton to generate kernels.
-        for key, ep in exported_programs.items():
-            exported_programs[key] = ep.run_decompositions(
-                {
-                    aten.conv1d.default: conv1d_to_conv2d,
-                }
-            )
-        et_prog = to_edge_transform_and_lower(
-            exported_programs,
-            partitioner=partitioners,
-            compile_config=EdgeCompileConfig(
-                _check_ir_validity=False,
-                _skip_dim_order=True,
-            ),
-            constant_methods=metadata,
-            transform_passes=[RemovePaddingIdxEmbeddingPass()],
-        )
-        et_prog = et_prog.to_executorch()
-        pte_name = "model"
-        for method in et_prog.methods:
-            logging.debug(f"---------------------- Method: {method} ----------------------")
-            logging.debug(f"\nExecuTorch program for {pte_name}.pte: {et_prog.exported_program(method).graph_module}")
-            delegation_info = get_delegation_info(et_prog.exported_program(method).graph_module)
-            logging.debug(f"\nDelegation info Summary for {pte_name}.pte: {delegation_info.get_summary()}")
-            logging.debug(
-                f"\nDelegation info for {pte_name}.pte: {tabulate(delegation_info.get_operator_delegation_dataframe(), headers='keys', tablefmt='fancy_grid')}"
-            )
-        return {pte_name: et_prog}
-
->>>>>>> 8967fe91
     if (
         model.config._attn_implementation == "custom_sdpa"
         or model.config._attn_implementation == "custom_sdpa_ring_kv_cache"
