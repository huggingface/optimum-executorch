--- conflicted
+++ resolved
@@ -14,11 +14,7 @@
 INSTALL_REQUIRE = [
     "optimum~=1.24",
     "executorch>=0.6.0",
-<<<<<<< HEAD
-    "transformers==4.53.2",
-=======
     "transformers==4.54.1",
->>>>>>> 330ca8dc
 ]
 
 TESTS_REQUIRE = [
